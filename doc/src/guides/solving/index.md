--- conflicted
+++ resolved
@@ -15,13 +15,8 @@
 | [ Solve an equation algebraically ](solve-equation-algebraically.md)                        | $x^2 = y$ | $x \in \{-\sqrt{y},\sqrt{y}\}$                                                                                                |
 | [ Solve a system of equations (linear or nonlinear) algebraically ](solve-system-of-equations-algebraically.md)              | $x^2 + y = 2z, y = -4z$ | $\{(x = -\sqrt{6z}, y = -4z),$ ${(x = \sqrt{6z}, y = -4z)\}}$                                                                                        |
 |  [Solve one or a system of equations numerically](solve-numerically.md)                           | $\cos(x) = x $ | $ x \approx 0.739085133215161$                                                                                           |
-<<<<<<< HEAD
 |  [Solve an ordinary differential equation algebraically](solve-ode.md)   | $y''(x) + 9y(x)=0 $ | $ y(x)=C_{1} \sin(3x)+ C_{2} \cos(3x)$                                                    |
-|  [ Solve a system of linear equations algebraically ](../../modules/solvers/solvers.rst)        | $x + y = 2, x - y = 0 $ | $ x = 1, y = 1$                                                                                           |
-|  [ Solve a system of nonlinear equations algebraically ](../../modules/solvers/solvers.rst)     | $x^2 + y^3 = 1, x^3 - y^2 = 0 $ | $ x = 1, y = 0$                                                                                       |
-=======
-|  {func}`Solve an ordinary differential equation algebraically <sympy.solvers.ode.dsolve>`   | $y''(x) + 9y(x)=0 $ | $ y(x)=C_{1} \sin(3x)+ C_{2} \cos(3x)$                                                    |
->>>>>>> c79d74da
+
 |  {func}`Solve a matrix problem algebraically <sympy.matrices.matrices.MatrixBase.solve>`                    | $ \left[\begin{array}{cc} 1 & 1\\1 & -1\end{array}\right] \left[\begin{array}{cc} x\\y\end{array}\right] = \left[\begin{array}{cc} 2\\0\end{array}\right] $ | $ \left[\begin{array}{cc} x\\y\end{array}\right] = \left[\begin{array}{cc} 1\\1\end{array}\right]$  |
 |  [ Solve an inequality algebraically ](../../modules/solvers/inequalities.rst)                      | $ x^2 < 4 $ | $ -2 < x < 2 $                                                                                                        |
 |  [ Solve a system of inequalities algebraically ](../../modules/solvers/inequalities.rst)           | $ x^2 < 4, x > 0 $ | $ 0 < x < 2 $                                                                                                  |
@@ -41,11 +36,7 @@
 
 solving-guidance.md
 solve-equation-algebraically.md
-<<<<<<< HEAD
+solve-system-of-equations-algebraically.md
 solve-numerically.md
 solve-ode.md
-=======
-solve-system-of-equations-algebraically.md
-solve-numerically.md
-```
->>>>>>> c79d74da
+```