(solving-guide)=
# Solve Equations

The Python package SymPy can symbolically solve equations, differential
equations, linear equations, nonlinear equations, matrix problems, inequalities,
Diophantine equations, and evaluate integrals. SymPy can also solve numerically.

The [solving guide](solving-guidance.md) provides suggestions for many types of
solving tasks.

Learn how to use SymPy computer algebra system to:

| Description                                                  | Example                                                                                                                     | Solution |
|--------------------------------------------------------------|-----------------------------------------------------------------------------------------------------------------------------|--------------|
| [ Solve an equation algebraically ](solve-equation-algebraically.md)                        | $x^2 = y$ | $x \in \{-\sqrt{y},\sqrt{y}\}$                                                                                                |
| [ Solve a system of equations algebraically ](solve-system-of-equations-algebraically.md)              | $x^2 + y = 2z, y = -4z$ | $\{(x = -\sqrt{6z}, y = -4z),$ ${(x = \sqrt{6z}, y = -4z)\}}$                                                                                        |
|  [Solve one or a system of equations numerically](solve-numerically.md)                           | $\cos(x) = x $ | $ x \approx 0.739085133215161$                                                                                           |
|  {func}`Solve an ordinary differential equation algebraically <sympy.solvers.ode.dsolve>`   | $y''(x) + 9y(x)=0 $ | $ y(x)=C_{1} \sin(3x)+ C_{2} \cos(3x)$                                                    |
|  [ Solve a system of linear equations algebraically ](../../modules/solvers/solvers.rst)        | $x + y = 2, x - y = 0 $ | $ x = 1, y = 1$                                                                                           |
|  [ Solve a system of nonlinear equations algebraically ](../../modules/solvers/solvers.rst)     | $x^2 + y^3 = 1, x^3 - y^2 = 0 $ | $ x = 1, y = 0$                                                                                       |
|  {func}`Solve a matrix problem algebraically <sympy.matrices.matrices.MatrixBase.solve>`                    | $ \left[\begin{array}{cc} 1 & 1\\1 & -1\end{array}\right] \left[\begin{array}{cc} x\\y\end{array}\right] = \left[\begin{array}{cc} 2\\0\end{array}\right] $ | $ \left[\begin{array}{cc} x\\y\end{array}\right] = \left[\begin{array}{cc} 1\\1\end{array}\right]$  |
|  [ Solve an inequality algebraically ](../../modules/solvers/inequalities.rst)                      | $ x^2 < 4 $ | $ -2 < x < 2 $                                                                                                        |
|  [ Solve a system of inequalities algebraically ](../../modules/solvers/inequalities.rst)           | $ x^2 < 4, x > 0 $ | $ 0 < x < 2 $                                                                                                  |
| [ Solve (find the roots of) a polynomial algebraically ](../../modules/polys/basics.rst)                       | $ x^2 - x = 0 $ | $ x \in \{0, 1\} $                                                                                                |
|  [ Solve a Diophantine equation (find integer solutions to a polynomial equation) algebraically ](solve-diophantine-equation.md)             | $a^2 + b^2 = c^2$ | $(a=2pq, b=p^2-q^2, c=p^2-q^2)$                                                                                  |

<<<<<<< HEAD
Note: SymPy has a function called {func}`~.solve` which is designed to find the
roots of an equation or system of equations. SymPy {func}`~.solve` may or may
not be what you need for a particular problem, so we recommend you use the links
on this page to learn how to "solve" your problem. And while a common,
colloquial expression is, for example, ["solve an
integral"](../../modules/integrals/integrals.rst), in SymPy's terminology it
would be ["evaluate an integral."](../../modules/integrals/integrals.rst)
=======
Note: SymPy has a function called {func}`~.solve`
which is designed to find the roots of an equation or system of equations.
SymPy {func}`~.solve` may or may not be what you need for a particular problem,
so we recommend you use the links on this page to learn how to "solve" your problem.
And while a common, colloquial expression is, for example, ["solve an integral"](../../modules/integrals/integrals.rst), 
in SymPy's terminology it would be ["evaluate an integral."](../../modules/integrals/integrals.rst)
>>>>>>> 58598660

```{toctree}
:hidden: true

solving-guidance.md
solve-equation-algebraically.md
<<<<<<< HEAD
solve-diophantine-equation.md
```
=======
solve-system-of-equations-algebraically.md
solve-numerically.md
>>>>>>> 58598660
<|MERGE_RESOLUTION|>--- conflicted
+++ resolved
@@ -24,7 +24,6 @@
 | [ Solve (find the roots of) a polynomial algebraically ](../../modules/polys/basics.rst)                       | $ x^2 - x = 0 $ | $ x \in \{0, 1\} $                                                                                                |
 |  [ Solve a Diophantine equation (find integer solutions to a polynomial equation) algebraically ](solve-diophantine-equation.md)             | $a^2 + b^2 = c^2$ | $(a=2pq, b=p^2-q^2, c=p^2-q^2)$                                                                                  |
 
-<<<<<<< HEAD
 Note: SymPy has a function called {func}`~.solve` which is designed to find the
 roots of an equation or system of equations. SymPy {func}`~.solve` may or may
 not be what you need for a particular problem, so we recommend you use the links
@@ -32,24 +31,12 @@
 colloquial expression is, for example, ["solve an
 integral"](../../modules/integrals/integrals.rst), in SymPy's terminology it
 would be ["evaluate an integral."](../../modules/integrals/integrals.rst)
-=======
-Note: SymPy has a function called {func}`~.solve`
-which is designed to find the roots of an equation or system of equations.
-SymPy {func}`~.solve` may or may not be what you need for a particular problem,
-so we recommend you use the links on this page to learn how to "solve" your problem.
-And while a common, colloquial expression is, for example, ["solve an integral"](../../modules/integrals/integrals.rst), 
-in SymPy's terminology it would be ["evaluate an integral."](../../modules/integrals/integrals.rst)
->>>>>>> 58598660
 
 ```{toctree}
 :hidden: true
 
 solving-guidance.md
 solve-equation-algebraically.md
-<<<<<<< HEAD
-solve-diophantine-equation.md
-```
-=======
 solve-system-of-equations-algebraically.md
 solve-numerically.md
->>>>>>> 58598660
+solve-diophantine-equation.md