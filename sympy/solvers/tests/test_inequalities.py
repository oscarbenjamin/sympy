--- conflicted
+++ resolved
@@ -539,8 +539,6 @@
             res = scipy.optimize.linprog(C_sci, A_ub=A_sci, b_ub=B_sci)
             return res
 
-<<<<<<< HEAD
-=======
     def make_random_problem(num_variables=2, num_constraints=2, sparsity=.1):
         def rand():
             if random() < sparsity:
@@ -553,8 +551,6 @@
         objective = sum(rand() * x for x in variables)
         return constraints, objective, variables
 
-
->>>>>>> 8efd0c0c
     r1 = y+2*z <= 3
     r2 = -x - 3*z <= -2
     r3 = 2*x + y + 7*z <= 5
