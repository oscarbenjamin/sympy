--- conflicted
+++ resolved
@@ -732,7 +732,6 @@
     if import_module("scipy") is None:
         # throws ModuleNotFoundError when scipy not installed
         blacklist.extend(
-<<<<<<< HEAD
             ["doc/src/guides/solving/solve-ode.md",]
         )
 
@@ -740,9 +739,7 @@
         # throws ModuleNotFoundError when scipy not installed
         blacklist.extend(
             ["doc/src/guides/solving/solve-ode.md",]
-=======
             ["doc/src/guides/solving/solve-numerically.md",]
->>>>>>> 007d9626
         )
 
     # disabled because of doctest failures in asmeurer's bot
