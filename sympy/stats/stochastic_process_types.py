import random

import itertools
from typing import Sequence as tSequence, Union as tUnion, List as tList, Tuple as tTuple

from sympy import (Matrix, MatrixSymbol, S, Indexed, Basic, Tuple, Range,
                   Set, And, Eq, FiniteSet, ImmutableMatrix, Integer, igcd,
                   Lambda, Mul, Dummy, IndexedBase, Add, Interval, oo,
                   linsolve, eye, Or, Not, Intersection, factorial, Contains,
                   Union, Expr, Function, exp, cacheit, sqrt, pi, gamma,
                   Ge, Piecewise, Symbol, NonSquareMatrixError, EmptySet,
<<<<<<< HEAD
                   ceiling, MatrixBase, Float, Gt, Lt, Ne)
=======
                   ceiling, MatrixBase, ConditionSet, ones, zeros, Identity)
>>>>>>> 5d5b7d7b
from sympy.core.relational import Relational
from sympy.logic.boolalg import Boolean
from sympy.utilities.exceptions import SymPyDeprecationWarning
from sympy.stats import P
from sympy.utilities.iterables import strongly_connected_components
from sympy.stats.joint_rv import JointDistribution
from sympy.stats.joint_rv_types import JointDistributionHandmade
from sympy.stats.rv import (RandomIndexedSymbol, random_symbols, RandomSymbol,
                            _symbol_converter, _value_check, pspace, given,
                           dependent, is_random, sample_iter)
from sympy.stats.stochastic_process import StochasticPSpace
from sympy.stats.symbolic_probability import Probability, Expectation
from sympy.stats.frv_types import Bernoulli, BernoulliDistribution, FiniteRV
from sympy.stats.drv_types import Poisson, PoissonDistribution
from sympy.stats.crv_types import Normal, NormalDistribution, Gamma, GammaDistribution
from sympy.core.sympify import _sympify, sympify

__all__ = [
    'StochasticProcess',
    'DiscreteTimeStochasticProcess',
    'DiscreteMarkovChain',
    'TransitionMatrixOf',
    'StochasticStateSpaceOf',
    'GeneratorMatrixOf',
    'ContinuousMarkovChain',
    'BernoulliProcess',
    'PoissonProcess',
    'WienerProcess',
    'GammaProcess'
]


@is_random.register(Indexed)
def _(x):
    return is_random(x.base)

@is_random.register(RandomIndexedSymbol)  # type: ignore
def _(x):
    return True

def _set_converter(itr):
    """
    Helper function for converting list/tuple/set to Set.
    If parameter is not an instance of list/tuple/set then
    no operation is performed.

    Returns
    =======

    Set
        The argument converted to Set.


    Raises
    ======

    TypeError
        If the argument is not an instance of list/tuple/set.
    """
    if isinstance(itr, (list, tuple, set)):
        itr = FiniteSet(*itr)
    if not isinstance(itr, Set):
        raise TypeError("%s is not an instance of list/tuple/set."%(itr))
    return itr

def _state_converter(itr: tSequence) -> tUnion[Tuple, Range]:
    """
    Helper function for converting list/tuple/set/Range/Tuple/FiniteSet
    to tuple/Range.
    """
    if isinstance(itr, (Tuple, set, FiniteSet)):
        itr = Tuple(*(sympify(i) if isinstance(i, str) else i for i in itr))

    elif isinstance(itr, (list, tuple)):
        # check if states are unique
        if len(set(itr)) != len(itr):
            raise ValueError('The state space must have unique elements.')
        itr = Tuple(*(sympify(i) if isinstance(i, str) else i for i in itr))

    elif isinstance(itr, Range):
        # the only ordered set in sympy I know of
        # try to convert to tuple
        try:
            itr = Tuple(*(sympify(i) if isinstance(i, str) else i for i in itr))
        except ValueError:
            pass

    else:
        raise TypeError("%s is not an instance of list/tuple/set/Range/Tuple/FiniteSet." % (itr))
    return itr

def _sym_sympify(arg):
    """
    Converts an arbitrary expression to a type that can be used inside SymPy.
    As generally strings are unwise to use in the expressions,
    it returns the Symbol of argument if the string type argument is passed.

    Parameters
    =========

    arg: The parameter to be converted to be used in Sympy.

    Returns
    =======

    The converted parameter.

    """
    if isinstance(arg, str):
        return Symbol(arg)
    else:
        return _sympify(arg)

def _matrix_checks(matrix):
    if not isinstance(matrix, (Matrix, MatrixSymbol, ImmutableMatrix)):
        raise TypeError("Transition probabilities either should "
                            "be a Matrix or a MatrixSymbol.")
    if matrix.shape[0] != matrix.shape[1]:
        raise NonSquareMatrixError("%s is not a square matrix"%(matrix))
    if isinstance(matrix, Matrix):
        matrix = ImmutableMatrix(matrix.tolist())
    return matrix

class StochasticProcess(Basic):
    """
    Base class for all the stochastic processes whether
    discrete or continuous.

    Parameters
    ==========

    sym: Symbol or str
    state_space: Set
        The state space of the stochastic process, by default S.Reals.
        For discrete sets it is zero indexed.

    See Also
    ========

    DiscreteTimeStochasticProcess
    """

    index_set = S.Reals

    def __new__(cls, sym, state_space=S.Reals, **kwargs):
        sym = _symbol_converter(sym)
        state_space = _set_converter(state_space)
        return Basic.__new__(cls, sym, state_space)

    @property
    def symbol(self):
        return self.args[0]

    @property
    def state_space(self) -> tUnion[FiniteSet, Range]:
        if not isinstance(self.args[1], (FiniteSet, Range)):
            return FiniteSet(*self.args[1])
        return self.args[1]

    @property
    def distribution(self):
        return None

    def __call__(self, time):
        """
        Overridden in ContinuousTimeStochasticProcess.
        """
        raise NotImplementedError("Use [] for indexing discrete time stochastic process.")

    def __getitem__(self, time):
        """
        Overridden in DiscreteTimeStochasticProcess.
        """
        raise NotImplementedError("Use () for indexing continuous time stochastic process.")

    def probability(self, condition):
        raise NotImplementedError()

    def joint_distribution(self, *args):
        """
        Computes the joint distribution of the random indexed variables.

        Parameters
        ==========

        args: iterable
            The finite list of random indexed variables/the key of a stochastic
            process whose joint distribution has to be computed.

        Returns
        =======

        JointDistribution
            The joint distribution of the list of random indexed variables.
            An unevaluated object is returned if it is not possible to
            compute the joint distribution.

        Raises
        ======

        ValueError: When the arguments passed are not of type RandomIndexSymbol
        or Number.
        """
        args = list(args)
        for i, arg in enumerate(args):
            if S(arg).is_Number:
                if self.index_set.is_subset(S.Integers):
                    args[i] = self.__getitem__(arg)
                else:
                    args[i] = self.__call__(arg)
            elif not isinstance(arg, RandomIndexedSymbol):
                raise ValueError("Expected a RandomIndexedSymbol or "
                                "key not  %s"%(type(arg)))

        if args[0].pspace.distribution == None: # checks if there is any distribution available
            return JointDistribution(*args)

        pdf = Lambda(tuple(args),
                expr=Mul.fromiter(arg.pspace.process.density(arg) for arg in args))
        return JointDistributionHandmade(pdf)

    def expectation(self, condition, given_condition):
        raise NotImplementedError("Abstract method for expectation queries.")

    def sample(self):
        raise NotImplementedError("Abstract method for sampling queries.")

class DiscreteTimeStochasticProcess(StochasticProcess):
    """
    Base class for all discrete stochastic processes.
    """
    def __getitem__(self, time):
        """
        For indexing discrete time stochastic processes.

        Returns
        =======

        RandomIndexedSymbol
        """
        if time not in self.index_set:
            raise IndexError("%s is not in the index set of %s"%(time, self.symbol))
        idx_obj = Indexed(self.symbol, time)
        pspace_obj = StochasticPSpace(self.symbol, self, self.distribution)
        return RandomIndexedSymbol(idx_obj, pspace_obj)

class ContinuousTimeStochasticProcess(StochasticProcess):
    """
    Base class for all continuous time stochastic process.
    """
    def __call__(self, time):
        """
        For indexing continuous time stochastic processes.

        Returns
        =======

        RandomIndexedSymbol
        """
        if time not in self.index_set:
            raise IndexError("%s is not in the index set of %s"%(time, self.symbol))
        func_obj = Function(self.symbol)(time)
        pspace_obj = StochasticPSpace(self.symbol, self, self.distribution)
        return RandomIndexedSymbol(func_obj, pspace_obj)

class TransitionMatrixOf(Boolean):
    """
    Assumes that the matrix is the transition matrix
    of the process.
    """

    def __new__(cls, process, matrix):
        if not isinstance(process, DiscreteMarkovChain):
            raise ValueError("Currently only DiscreteMarkovChain "
                                "support TransitionMatrixOf.")
        matrix = _matrix_checks(matrix)
        return Basic.__new__(cls, process, matrix)

    process = property(lambda self: self.args[0])
    matrix = property(lambda self: self.args[1])

class GeneratorMatrixOf(TransitionMatrixOf):
    """
    Assumes that the matrix is the generator matrix
    of the process.
    """

    def __new__(cls, process, matrix):
        if not isinstance(process, ContinuousMarkovChain):
            raise ValueError("Currently only ContinuousMarkovChain "
                                "support GeneratorMatrixOf.")
        matrix = _matrix_checks(matrix)
        return Basic.__new__(cls, process, matrix)

class StochasticStateSpaceOf(Boolean):

    def __new__(cls, process, state_space):
        if not isinstance(process, (DiscreteMarkovChain, ContinuousMarkovChain)):
            raise ValueError("Currently only DiscreteMarkovChain and ContinuousMarkovChain "
                                "support StochasticStateSpaceOf.")
        state_space = _state_converter(state_space)
        if isinstance(state_space, Range):
            ss_size = ceiling((state_space.stop - state_space.start) / state_space.step)
        else:
            ss_size = len(state_space)
        state_index = Range(ss_size)
        return Basic.__new__(cls, process, state_index)

    process = property(lambda self: self.args[0])
    state_index = property(lambda self: self.args[1])

class MarkovProcess(StochasticProcess):
    """
    Contains methods that handle queries
    common to Markov processes.
    """

    @property
    def number_of_states(self) -> tUnion[Integer, Symbol]:
        """
        The number of states in the Markov Chain.
        """
        return _sympify(self.args[2].shape[0])

    @property
    def _state_index(self) -> Range:
        """
        Returns state index as Range.
        """
        return self.args[1]

    @classmethod
    def _sanity_checks(cls, state_space, trans_probs):
        # Try to never have None as state_space or trans_probs.
        # This helps a lot if we get it done at the start.
        if (state_space is None) and (trans_probs is None):
            _n = Dummy('n', integer=True, nonnegative=True)
            state_space = _state_converter(Range(_n))
            trans_probs = _matrix_checks(MatrixSymbol('_T', _n, _n))

        elif state_space is None:
            trans_probs = _matrix_checks(trans_probs)
            state_space = _state_converter(Range(trans_probs.shape[0]))

        elif trans_probs is None:
            state_space = _state_converter(state_space)
            if isinstance(state_space, Range):
                _n = ceiling((state_space.stop - state_space.start) / state_space.step)
            else:
                _n = len(state_space)
            trans_probs = MatrixSymbol('_T', _n, _n)

        else:
            state_space = _state_converter(state_space)
            trans_probs = _matrix_checks(trans_probs)
            # Range object doesn't want to give a symbolic size
            # so we do it ourselves.
            if isinstance(state_space, Range):
                ss_size = ceiling((state_space.stop - state_space.start) / state_space.step)
            else:
                ss_size = len(state_space)
            if ss_size != trans_probs.shape[0]:
                raise ValueError('The size of the state space and the number of '
                                 'rows of the transition matrix must be the same.')

        return state_space, trans_probs

    def _extract_information(self, given_condition):
        """
        Helper function to extract information, like,
        transition matrix/generator matrix, state space, etc.
        """
        if isinstance(self, DiscreteMarkovChain):
            trans_probs = self.transition_probabilities
            state_index = self._state_index
        elif isinstance(self, ContinuousMarkovChain):
            trans_probs = self.generator_matrix
            state_index = self._state_index
        if isinstance(given_condition, And):
            gcs = given_condition.args
            given_condition = S.true
            for gc in gcs:
                if isinstance(gc, TransitionMatrixOf):
                    trans_probs = gc.matrix
                if isinstance(gc, StochasticStateSpaceOf):
                    state_index = gc.state_index
                if isinstance(gc, Relational):
                    given_condition = given_condition & gc
        if isinstance(given_condition, TransitionMatrixOf):
            trans_probs = given_condition.matrix
            given_condition = S.true
        if isinstance(given_condition, StochasticStateSpaceOf):
            state_index = given_condition.state_index
            given_condition = S.true
        return trans_probs, state_index, given_condition

    def _check_trans_probs(self, trans_probs, row_sum=1):
        """
        Helper function for checking the validity of transition
        probabilities.
        """
        if not isinstance(trans_probs, MatrixSymbol):
            rows = trans_probs.tolist()
            for row in rows:
                if sum(row) - row_sum != 0:
                    raise ValueError("Values in a row must sum to %s. "
                    "If you are using Float or floats then please use Rational."%(row_sum))

    def _work_out_state_index(self, state_index, given_condition, trans_probs):
        """
        Helper function to extract state space if there
        is a random symbol in the given condition.
        """
        # if given condition is None, then there is no need to work out
        # state_space from random variables
        if given_condition != None:
            rand_var = list(given_condition.atoms(RandomSymbol) -
                        given_condition.atoms(RandomIndexedSymbol))
            if len(rand_var) == 1:
                state_index = rand_var[0].pspace.set

        # `not None` is `True`. So the old test fails for symbolic sizes.
        # Need to build the statement differently.
        sym_cond = not isinstance(self.number_of_states, (int, Integer))
        cond1 = not sym_cond and len(state_index) != trans_probs.shape[0]
        if cond1:
            raise ValueError("state space is not compatible with the transition probabilities.")
        if not isinstance(trans_probs.shape[0], Symbol):
            state_index = FiniteSet(*[i for i in range(trans_probs.shape[0])])
        return state_index

    @cacheit
    def _preprocess(self, given_condition, evaluate):
        """
        Helper function for pre-processing the information.
        """
        is_insufficient = False

        if not evaluate: # avoid pre-processing if the result is not to be evaluated
            return (True, None, None, None)

        # extracting transition matrix and state space
        trans_probs, state_index, given_condition = self._extract_information(given_condition)

        # given_condition does not have sufficient information
        # for computations
        if trans_probs == None or \
            given_condition == None:
            is_insufficient = True
        else:
            # checking transition probabilities
            if isinstance(self, DiscreteMarkovChain):
                self._check_trans_probs(trans_probs, row_sum=1)
            elif isinstance(self, ContinuousMarkovChain):
                self._check_trans_probs(trans_probs, row_sum=0)

            # working out state space
            state_index = self._work_out_state_index(state_index, given_condition, trans_probs)

        return is_insufficient, trans_probs, state_index, given_condition

    def replace_with_index(self, condition):
        if isinstance(condition, Relational):
            lhs, rhs = condition.lhs, condition.rhs
            if not isinstance(lhs, RandomIndexedSymbol):
                lhs, rhs = rhs, lhs
            condition = type(condition)(self.index_of.get(lhs, lhs),
                                        self.index_of.get(rhs, rhs))
        return condition

    def probability(self, condition, given_condition=None, evaluate=True, **kwargs):
        """
        Handles probability queries for Markov process.

        Parameters
        ==========

        condition: Relational
        given_condition: Relational/And

        Returns
        =======
        Probability
            If the information is not sufficient.
        Expr
            In all other cases.

        Note
        ====
        Any information passed at the time of query overrides
        any information passed at the time of object creation like
        transition probabilities, state space.
        Pass the transition matrix using TransitionMatrixOf,
        generator matrix using GeneratorMatrixOf and state space
        using StochasticStateSpaceOf in given_condition using & or And.
        """
        check, mat, state_index, new_given_condition = \
            self._preprocess(given_condition, evaluate)

        if check:
            return Probability(condition, new_given_condition)

        if isinstance(self, ContinuousMarkovChain):
            trans_probs = self.transition_probabilities(mat)
        elif isinstance(self, DiscreteMarkovChain):
            trans_probs = mat
        condition=self.replace_with_index(condition)
        given_condition=self.replace_with_index(given_condition)
        new_given_condition=self.replace_with_index(new_given_condition)

        if isinstance(condition, Relational):
            if isinstance(new_given_condition, And):
                gcs = new_given_condition.args
            else:
                gcs = (new_given_condition, )
            min_key_rv = list(new_given_condition.atoms(RandomIndexedSymbol))
            rv = list(condition.atoms(RandomIndexedSymbol))

            if len(min_key_rv):
                min_key_rv = min_key_rv[0]
                for r in rv:
                    if min_key_rv.key > r.key:
                        return Probability(condition)
            else:
                min_key_rv = None
                return Probability(condition)

            if len(rv) > 1:
                rv = rv[:2]
                if rv[0].key < rv[1].key:
                        rv[0], rv[1] = rv[1], rv[0]
                s = Float(0)
                n = len(self.state_space)

                if isinstance(condition, Eq) or isinstance(condition, Ne):
                    for i in range(0, n):
                        s += P(Eq(rv[0], i), Eq(rv[1], i)) * P(Eq(rv[1], i), new_given_condition)
                    return s if isinstance(condition, Eq) else 1-s
                else:
                    upper = 0
                    greater = False
                    if isinstance(condition, Ge) or isinstance(condition, Lt):
                        upper = 1
                    if isinstance(condition, Gt) or isinstance(condition, Ge):
                        greater = True

                    for i in range(0, n):
                        if i <= n//2:
                            for j in range(0, i + upper):
                                s += P(Eq(rv[0], i), Eq(rv[1], j)) * P(Eq(rv[1], j), new_given_condition)
                        else:
                            s+=P(Eq(rv[0], i), new_given_condition)
                            for j in range(i + upper, n):
                                s -= P(Eq(rv[0], i), Eq(rv[1], j)) * P(Eq(rv[1], j), new_given_condition)
                    return s if greater else 1-s

            rv = rv[0]
            states = condition.as_set()
            prob, gstate = dict(), None
            for gc in gcs:
                if gc.has(min_key_rv):
                    if gc.has(Probability):
                        p, gp = (gc.rhs, gc.lhs) if isinstance(gc.lhs, Probability) \
                                    else (gc.lhs, gc.rhs)
                        gr = gp.args[0]
                        gset = Intersection(gr.as_set(), state_index)
                        gstate = list(gset)[0]
                        prob[gset] = p
                    else:
                        _, gstate = (gc.lhs.key, gc.rhs) if isinstance(gc.lhs, RandomIndexedSymbol) \
                                    else (gc.rhs.key, gc.lhs)

            if any((k not in self.index_set) for k in (rv.key, min_key_rv.key)):
                raise IndexError("The timestamps of the process are not in it's index set.")
            states = Intersection(states, state_index) if not isinstance(self.number_of_states, Symbol) else states
            for state in Union(states, FiniteSet(gstate)):
                if not isinstance(state, (int, Integer)) or Ge(state, mat.shape[0]) is True:
                    raise IndexError("No information is available for (%s, %s) in "
                        "transition probabilities of shape, (%s, %s). "
                        "State space is zero indexed."
                        %(gstate, state, mat.shape[0], mat.shape[1]))
            if prob:
                gstates = Union(*prob.keys())
                if len(gstates) == 1:
                    gstate = list(gstates)[0]
                    gprob = list(prob.values())[0]
                    prob[gstates] = gprob
                elif len(gstates) == len(state_index) - 1:
                    gstate = list(state_index - gstates)[0]
                    gprob = S.One - sum(prob.values())
                    prob[state_index - gstates] = gprob
                else:
                    raise ValueError("Conflicting information.")
            else:
                gprob = S.One

            if min_key_rv == rv:
                return sum([prob[FiniteSet(state)] for state in states])
            if isinstance(self, ContinuousMarkovChain):
                return gprob * sum([trans_probs(rv.key - min_key_rv.key).__getitem__((gstate, state))
                                    for state in states])
            if isinstance(self, DiscreteMarkovChain):
                return gprob * sum([(trans_probs**(rv.key - min_key_rv.key)).__getitem__((gstate, state))
                                    for state in states])

        if isinstance(condition, Not):
            expr = condition.args[0]
            return S.One - self.probability(expr, given_condition, evaluate, **kwargs)

        if isinstance(condition, And):
            compute_later, state2cond, conds = [], dict(), condition.args
            for expr in conds:
                if isinstance(expr, Relational):
                    ris = list(expr.atoms(RandomIndexedSymbol))[0]
                    if state2cond.get(ris, None) is None:
                        state2cond[ris] = S.true
                    state2cond[ris] &= expr
                else:
                    compute_later.append(expr)
            ris = []
            for ri in state2cond:
                ris.append(ri)
                cset = Intersection(state2cond[ri].as_set(), state_index)
                if len(cset) == 0:
                    return S.Zero
                state2cond[ri] = cset.as_relational(ri)
            sorted_ris = sorted(ris, key=lambda ri: ri.key)
            prod = self.probability(state2cond[sorted_ris[0]], given_condition, evaluate, **kwargs)
            for i in range(1, len(sorted_ris)):
                ri, prev_ri = sorted_ris[i], sorted_ris[i-1]
                if not isinstance(state2cond[ri], Eq):
                    raise ValueError("The process is in multiple states at %s, unable to determine the probability."%(ri))
                mat_of = TransitionMatrixOf(self, mat) if isinstance(self, DiscreteMarkovChain) else GeneratorMatrixOf(self, mat)
                prod *= self.probability(state2cond[ri], state2cond[prev_ri]
                                 & mat_of
                                 & StochasticStateSpaceOf(self, state_index),
                                 evaluate, **kwargs)
            for expr in compute_later:
                prod *= self.probability(expr, given_condition, evaluate, **kwargs)
            return prod

        if isinstance(condition, Or):
            return sum([self.probability(expr, given_condition, evaluate, **kwargs)
                        for expr in condition.args])

        raise NotImplementedError("Mechanism for handling (%s, %s) queries hasn't been "
                                "implemented yet."%(condition, given_condition))

    def expectation(self, expr, condition=None, evaluate=True, **kwargs):
        """
        Handles expectation queries for markov process.

        Parameters
        ==========

        expr: RandomIndexedSymbol, Relational, Logic
            Condition for which expectation has to be computed. Must
            contain a RandomIndexedSymbol of the process.
        condition: Relational, Logic
            The given conditions under which computations should be done.

        Returns
        =======

        Expectation
            Unevaluated object if computations cannot be done due to
            insufficient information.
        Expr
            In all other cases when the computations are successful.

        Note
        ====

        Any information passed at the time of query overrides
        any information passed at the time of object creation like
        transition probabilities, state space.

        Pass the transition matrix using TransitionMatrixOf,
        generator matrix using GeneratorMatrixOf and state space
        using StochasticStateSpaceOf in given_condition using & or And.
        """

        check, mat, state_index, condition = \
            self._preprocess(condition, evaluate)

        if check:
            return Expectation(expr, condition)

        rvs = random_symbols(expr)
        if isinstance(expr, Expr) and isinstance(condition, Eq) \
            and len(rvs) == 1:
            # handle queries similar to E(f(X[i]), Eq(X[i-m], <some-state>))
            condition=self.replace_with_index(condition)
            state_index=self.replace_with_index(state_index)
            rv = list(rvs)[0]
            lhsg, rhsg = condition.lhs, condition.rhs
            if not isinstance(lhsg, RandomIndexedSymbol):
                lhsg, rhsg = (rhsg, lhsg)
            if rhsg not in state_index:
                raise ValueError("%s state is not in the state space."%(rhsg))
            if rv.key < lhsg.key:
                raise ValueError("Incorrect given condition is given, expectation "
                    "time %s < time %s"%(rv.key, rv.key))
            mat_of = TransitionMatrixOf(self, mat) if isinstance(self, DiscreteMarkovChain) else GeneratorMatrixOf(self, mat)
            cond = condition & mat_of & \
                    StochasticStateSpaceOf(self, state_index)
            func = lambda s: self.probability(Eq(rv, s), cond) * expr.subs(rv, self._state_index[s])
            return sum([func(s) for s in state_index])

        raise NotImplementedError("Mechanism for handling (%s, %s) queries hasn't been "
                                "implemented yet."%(expr, condition))

class DiscreteMarkovChain(DiscreteTimeStochasticProcess, MarkovProcess):
    """
    Represents a finite discrete time-homogeneous Markov chain.

    This type of Markov Chain can be uniquely characterised by
    its (ordered) state space and its one-step transition probability
    matrix.

    Parameters
    ==========

    sym:
        The name given to the Markov Chain
    state_space:
        Optional, by default, Range(n)
    trans_probs:
        Optional, by default, MatrixSymbol('_T', n, n)

    Examples
    ========

    >>> from sympy.stats import DiscreteMarkovChain, TransitionMatrixOf, P, E
    >>> from sympy import Matrix, MatrixSymbol, Eq, symbols
    >>> T = Matrix([[0.5, 0.2, 0.3],[0.2, 0.5, 0.3],[0.2, 0.3, 0.5]])
    >>> Y = DiscreteMarkovChain("Y", [0, 1, 2], T)
    >>> YS = DiscreteMarkovChain("Y")

    >>> Y.state_space
    FiniteSet(0, 1, 2)
    >>> Y.transition_probabilities
    Matrix([
    [0.5, 0.2, 0.3],
    [0.2, 0.5, 0.3],
    [0.2, 0.3, 0.5]])
    >>> TS = MatrixSymbol('T', 3, 3)
    >>> P(Eq(YS[3], 2), Eq(YS[1], 1) & TransitionMatrixOf(YS, TS))
    T[0, 2]*T[1, 0] + T[1, 1]*T[1, 2] + T[1, 2]*T[2, 2]
    >>> P(Eq(Y[3], 2), Eq(Y[1], 1)).round(2)
    0.36

    Probabilities will be calculated based on indexes rather
    than state names. For example, with the Sunny-Cloudy-Rainy
    model with string state names:

    >>> from sympy.core.symbol import Str
    >>> Y = DiscreteMarkovChain("Y", [Str('Sunny'), Str('Cloudy'), Str('Rainy')], T)
    >>> P(Eq(Y[3], 2), Eq(Y[1], 1)).round(2)
    0.36

    This gives the same answer as the ``[0, 1, 2]`` state space.
    Currently, there is no support for state names within probability
    and expectation statements. Here is a work-around using ``Str``:

    >>> P(Eq(Str('Rainy'), Y[3]), Eq(Y[1], Str('Cloudy'))).round(2)
    0.36

    Symbol state names can also be used:

    >>> sunny, cloudy, rainy = symbols('Sunny, Cloudy, Rainy')
    >>> Y = DiscreteMarkovChain("Y", [sunny, cloudy, rainy], T)
    >>> P(Eq(Y[3], rainy), Eq(Y[1], cloudy)).round(2)
    0.36

    Expectations will be calculated as follows:

    >>> E(Y[3], Eq(Y[1], cloudy))
    0.38*Cloudy + 0.36*Rainy + 0.26*Sunny

    Probability of expressions with multiple RandomIndexedSymbols
    can also be calculated provided there is only 1 RandomIndexedSymbol
    in the given condition. It is always better to use Rational instead
    of floating point numbers for the probabilities in the
    transition matrix to avoid errors.

    >>> from sympy import Gt, Le
    >>> from sympy.core.numbers import Rational
    >>> T = Matrix([[Rational(5, 10), Rational(3, 10), Rational(2, 10)], [Rational(2, 10), Rational(7, 10), Rational(1, 10)], [Rational(3, 10), Rational(3, 10), Rational(4, 10)]])
    >>> Y = DiscreteMarkovChain("Y", [0, 1, 2], T)
    >>> P(Eq(Y[3], Y[1]), Eq(Y[0], 0)).round(3)
    0.409
    >>> P(Gt(Y[3], Y[1]), Eq(Y[0], 0)).round(2)
    0.36
    >>> P(Le(Y[15], Y[10]), Eq(Y[8], 2)).round(7)
    0.6963328

    There is limited support for arbitrarily sized states:

    >>> n = symbols('n', nonnegative=True, integer=True)
    >>> T = MatrixSymbol('T', n, n)
    >>> Y = DiscreteMarkovChain("Y", trans_probs=T)
    >>> Y.state_space
    Range(0, n, 1)

    References
    ==========

    .. [1] https://en.wikipedia.org/wiki/Markov_chain#Discrete-time_Markov_chain
    .. [2] https://www.dartmouth.edu/~chance/teaching_aids/books_articles/probability_book/Chapter11.pdf
    """
    index_set = S.Naturals0

    def __new__(cls, sym, state_space=None, trans_probs=None):
        # type: (Basic, tUnion[str, Symbol], tSequence, tUnion[MatrixBase, MatrixSymbol]) -> DiscreteMarkovChain
        sym = _symbol_converter(sym)

        state_space, trans_probs = MarkovProcess._sanity_checks(state_space, trans_probs)

        obj = Basic.__new__(cls, sym, state_space, trans_probs)
        indices = dict()
        if isinstance(obj.number_of_states, Integer):
            for index, state in enumerate(obj._state_index):
                indices[state] = index
        obj.index_of = indices
        return obj

    @property
    def transition_probabilities(self) -> tUnion[MatrixBase, MatrixSymbol]:
        """
        Transition probabilities of discrete Markov chain,
        either an instance of Matrix or MatrixSymbol.
        """
        return self.args[2]

    def _transient2transient(self):
        """
        Computes the one step probabilities of transient
        states to transient states. Used in finding
        fundamental matrix, absorbing probabilities.
        """
        trans_probs = self.transition_probabilities
        if not isinstance(trans_probs, ImmutableMatrix):
            return None

        m = trans_probs.shape[0]
        trans_states = [i for i in range(m) if trans_probs[i, i] != 1]
        t2t = [[trans_probs[si, sj] for sj in trans_states] for si in trans_states]

        return ImmutableMatrix(t2t)

    def _transient2absorbing(self):
        """
        Computes the one step probabilities of transient
        states to absorbing states. Used in finding
        fundamental matrix, absorbing probabilities.
        """
        trans_probs = self.transition_probabilities
        if not isinstance(trans_probs, ImmutableMatrix):
            return None

        m, trans_states, absorb_states = \
            trans_probs.shape[0], [], []
        for i in range(m):
            if trans_probs[i, i] == 1:
                absorb_states.append(i)
            else:
                trans_states.append(i)

        if not absorb_states or not trans_states:
            return None

        t2a = [[trans_probs[si, sj] for sj in absorb_states]
                for si in trans_states]

        return ImmutableMatrix(t2a)

    def communication_classes(self) -> tList[tTuple[tList[Basic], Boolean, Integer]]:
        """
        Returns the list of communication classes that partition
        the states of the markov chain.

        A communication class is defined to be a set of states
        such that every state in that set is reachable from
        every other state in that set. Due to its properties
        this forms a class in the mathematical sense.
        Communication classes are also known as recurrence
        classes.

        Returns
        =======

        classes : List of Tuple of List, Boolean, Intger
            The ``classes`` are a list of tuples. Each
            tuple represents a single communication class
            with its properties. The first element in the
            tuple is the list of states in the class, the
            second element is whether the class is recurrent
            and the third element is the period of the
            communication class.

        Examples
        ========

        >>> from sympy.stats import DiscreteMarkovChain
        >>> from sympy import Matrix
        >>> T = Matrix([[0, 1, 0],
        ...             [1, 0, 0],
        ...             [1, 0, 0]])
        >>> X = DiscreteMarkovChain('X', [1, 2, 3], T)
        >>> classes = X.communication_classes()
        >>> for states, is_recurrent, period in classes:
        ...     states, is_recurrent, period
        ([1, 2], True, 2)
        ([3], False, 1)

        From this we can see that states ``1`` and ``2``
        communicate, are recurrent and have a period
        of 2. We can also see state ``3`` is transient
        with a period of 1.

        Notes
        =====

        The algorithm used is of order ``O(n**2)`` where
        ``n`` is the number of states in the markov chain.
        It uses Tarjan's algorithm to find the classes
        themselves and then it uses a breadth-first search
        algorithm to find each class's periodicity.
        Most of the algorithm's components approach ``O(n)``
        as the matrix becomes more and more sparse.

        References
        ==========

        .. [1] http://www.columbia.edu/~ww2040/4701Sum07/4701-06-Notes-MCII.pdf
        .. [2] http://cecas.clemson.edu/~shierd/Shier/markov.pdf
        .. [3] https://ujcontent.uj.ac.za/vital/access/services/Download/uj:7506/CONTENT1
        .. [4] https://www.mathworks.com/help/econ/dtmc.classify.html
        """
        n = self.number_of_states
        T = self.transition_probabilities

        # begin Tarjan's algorithm
        V = Range(n)
        # don't use state names. Rather use state
        # indexes since we use them for matrix
        # indexing here and later onward
        E = [(i, j) for i in V for j in V if T[i, j] != 0]
        classes = strongly_connected_components((V, E))
        # end Tarjan's algorithm

        recurrence = []
        periods = []
        for class_ in classes:
            # begin recurrent check (similar to self._check_trans_probs())
            submatrix = T[class_, class_]  # get the submatrix with those states
            is_recurrent = S.true
            rows = submatrix.tolist()
            for row in rows:
                if (sum(row) - 1) != 0:
                    is_recurrent = S.false
                    break
            recurrence.append(is_recurrent)
            # end recurrent check

            # begin breadth-first search
            non_tree_edge_values = set()
            visited = {class_[0]}
            newly_visited = {class_[0]}
            level = {class_[0]: 0}
            current_level = 0
            done = False  # imitate a do-while loop
            while not done:  # runs at most len(class_) times
                done = len(visited) == len(class_)
                current_level += 1

                # this loop and the while loop above run a combined len(class_) number of times.
                # so this triple nested loop runs through each of the n states once.
                for i in newly_visited:

                    # the loop below runs len(class_) number of times
                    # complexity is around about O(n * avg(len(class_)))
                    newly_visited = {j for j in class_ if T[i, j] != 0}

                    new_tree_edges = newly_visited.difference(visited)
                    for j in new_tree_edges:
                        level[j] = current_level

                    new_non_tree_edges = newly_visited.intersection(visited)
                    new_non_tree_edge_values = {level[i]-level[j]+1 for j in new_non_tree_edges}

                    non_tree_edge_values = non_tree_edge_values.union(new_non_tree_edge_values)
                    visited = visited.union(new_tree_edges)

            # igcd needs at least 2 arguments
            g = igcd(len(class_), len(class_), *{val_e for val_e in non_tree_edge_values if val_e > 0})
            periods.append(g)
            # end breadth-first search

        # convert back to the user's state names
        classes = [[self._state_index[i] for i in class_] for class_ in classes]

        return sympify(list(zip(classes, recurrence, periods)))

    def fundamental_matrix(self):
        Q = self._transient2transient()
        if Q == None:
            return None
        I = eye(Q.shape[0])
        if (I - Q).det() == 0:
            raise ValueError("Fundamental matrix doesn't exists.")
        return ImmutableMatrix((I - Q).inv().tolist())

    def absorbing_probabilities(self):
        """
        Computes the absorbing probabilities, i.e.,
        the ij-th entry of the matrix denotes the
        probability of Markov chain being absorbed
        in state j starting from state i.
        """
        R = self._transient2absorbing()
        N = self.fundamental_matrix()
        if R == None or N == None:
            return None
        return N*R

    def absorbing_probabilites(self):
        SymPyDeprecationWarning(
            feature="absorbing_probabilites",
            useinstead="absorbing_probabilities",
            issue=20042,
            deprecated_since_version="1.7"
        ).warn()
        return self.absorbing_probabilities()

    def is_regular(self):
        w = self.fixed_row_vector()
        if w is None or isinstance(w, (Lambda)):
            return None
        return all((wi > 0) == True for wi in w.row(0))

    def is_absorbing_state(self, state):
        trans_probs = self.transition_probabilities
        if isinstance(trans_probs, ImmutableMatrix) and \
            state < trans_probs.shape[0]:
            return S(trans_probs[state, state]) is S.One

    def is_absorbing_chain(self):
        trans_probs = self.transition_probabilities
        return any(self.is_absorbing_state(state) == True
                    for state in range(trans_probs.shape[0]))

    def stationary_distribution(self, condition_set=False) -> tUnion[ImmutableMatrix, ConditionSet, Lambda]:
        """
        The stationary distribution is any row vector, p, that solves p = pP,
        is row stochastic and each element in p must be nonnegative.
        That means in matrix form: :math:`(P-I)^T p^T = 0` and
        :math:`(1, ..., 1) p = 1`
        where ``P`` is the one-step transition matrix.

        All time-homogeneous Markov Chains with a finite state space
        have at least one stationary distribution. In addition, if
        a finite time-homogeneous Markov Chain is irreducible, the
        stationary distribution is unique.

        Parameters
        ==========

        condition_set : bool
            If the chain has a symbolic size or transition matrix,
            it will return a ``Lambda`` if ``False`` and return a
            ``ConditionSet`` if ``True``.

        Examples
        ========

        >>> from sympy.stats import DiscreteMarkovChain
        >>> from sympy import Matrix, S

        An irreducible Markov Chain

        >>> T = Matrix([[S(1)/2, S(1)/2, 0],
        ...             [S(4)/5, S(1)/5, 0],
        ...             [1, 0, 0]])
        >>> X = DiscreteMarkovChain('X', trans_probs=T)
        >>> X.stationary_distribution()
        Matrix([[8/13, 5/13, 0]])

        A reducible Markov Chain

        >>> T = Matrix([[S(1)/2, S(1)/2, 0],
        ...             [S(4)/5, S(1)/5, 0],
        ...             [0, 0, 1]])
        >>> X = DiscreteMarkovChain('X', trans_probs=T)
        >>> X.stationary_distribution()
        Matrix([[8/13 - 8*tau0/13, 5/13 - 5*tau0/13, tau0]])

        >>> Y = DiscreteMarkovChain('Y')
        >>> Y.stationary_distribution()
        Lambda((wm, _T), Eq(wm*_T, wm))

        >>> Y.stationary_distribution(condition_set=True)
        ConditionSet(wm, Eq(wm*_T, wm))

        References
        ==========

        .. [1] https://www.probabilitycourse.com/chapter11/11_2_6_stationary_and_limiting_distributions.php
        .. [2] https://galton.uchicago.edu/~yibi/teaching/stat317/2014/Lectures/Lecture4_6up.pdf

        See Also
        ========

        sympy.stats.stochastic_process_types.DiscreteMarkovChain.limiting_distribution
        """
        trans_probs = self.transition_probabilities
        n = self.number_of_states

        if n == 0:
            return ImmutableMatrix(Matrix([[]]))

        # symbolic matrix version
        if isinstance(trans_probs, MatrixSymbol):
            wm = MatrixSymbol('wm', 1, n)
            if condition_set:
                return ConditionSet(wm, Eq(wm * trans_probs, wm))
            else:
                return Lambda((wm, trans_probs), Eq(wm * trans_probs, wm))

        # numeric matrix version
        a = Matrix(trans_probs - Identity(n)).T
        a[0, 0:n] = ones(1, n)
        b = zeros(n, 1)
        b[0, 0] = 1

        soln = list(linsolve((a, b)))[0]
        return ImmutableMatrix([[sol for sol in soln]])

    def fixed_row_vector(self):
        """
        A wrapper for ``stationary_distribution()``.
        """
        return self.stationary_distribution()

    @property
    def limiting_distribution(self):
        """
        The fixed row vector is the limiting
        distribution of a discrete Markov chain.
        """
        return self.fixed_row_vector()

    def sample(self):
        """
        Returns
        =======

        sample: iterator object
            iterator object containing the sample

        """
        if not isinstance(self.transition_probabilities, (Matrix, ImmutableMatrix)):
            raise ValueError("Transition Matrix must be provided for sampling")
        Tlist = self.transition_probabilities.tolist()
        samps = [random.choice(list(self.state_space))]
        yield samps[0]
        time = 1
        densities = {}
        for state in self.state_space:
            states = list(self.state_space)
            densities[state] = {states[i]: Tlist[state][i]
                        for i in range(len(states))}
        while time < S.Infinity:
            samps.append(next(sample_iter(FiniteRV("_", densities[samps[time - 1]]))))
            yield samps[time]
            time += 1

class ContinuousMarkovChain(ContinuousTimeStochasticProcess, MarkovProcess):
    """
    Represents continuous time Markov chain.

    Parameters
    ==========

    sym: Symbol/str
    state_space: Set
        Optional, by default, S.Reals
    gen_mat: Matrix/ImmutableMatrix/MatrixSymbol
        Optional, by default, None

    Examples
    ========

    >>> from sympy.stats import ContinuousMarkovChain
    >>> from sympy import Matrix, S
    >>> G = Matrix([[-S(1), S(1)], [S(1), -S(1)]])
    >>> C = ContinuousMarkovChain('C', state_space=[0, 1], gen_mat=G)
    >>> C.limiting_distribution()
    Matrix([[1/2, 1/2]])

    References
    ==========

    .. [1] https://en.wikipedia.org/wiki/Markov_chain#Continuous-time_Markov_chain
    .. [2] http://u.math.biu.ac.il/~amirgi/CTMCnotes.pdf
    """
    index_set = S.Reals

    def __new__(cls, sym, state_space=None, gen_mat=None):
        sym = _symbol_converter(sym)
        state_space, gen_mat = MarkovProcess._sanity_checks(state_space, gen_mat)
        obj = Basic.__new__(cls, sym, state_space, gen_mat)
        indices = dict()
        if isinstance(obj.number_of_states, Integer):
            for index, state in enumerate(obj.state_space):
                indices[state] = index
        obj.index_of = indices
        return obj

    @property
    def generator_matrix(self):
        return self.args[2]

    @cacheit
    def transition_probabilities(self, gen_mat=None):
        t = Dummy('t')
        if isinstance(gen_mat, (Matrix, ImmutableMatrix)) and \
                gen_mat.is_diagonalizable():
            # for faster computation use diagonalized generator matrix
            Q, D = gen_mat.diagonalize()
            return Lambda(t, Q*exp(t*D)*Q.inv())
        if gen_mat != None:
            return Lambda(t, exp(t*gen_mat))

    def limiting_distribution(self):
        gen_mat = self.generator_matrix
        if gen_mat == None:
            return None
        if isinstance(gen_mat, MatrixSymbol):
            wm = MatrixSymbol('wm', 1, gen_mat.shape[0])
            return Lambda((wm, gen_mat), Eq(wm*gen_mat, wm))
        w = IndexedBase('w')
        wi = [w[i] for i in range(gen_mat.shape[0])]
        wm = Matrix([wi])
        eqs = (wm*gen_mat).tolist()[0]
        eqs.append(sum(wi) - 1)
        soln = list(linsolve(eqs, wi))[0]
        return ImmutableMatrix([[sol for sol in soln]])


class BernoulliProcess(DiscreteTimeStochasticProcess):
    """
    The Bernoulli process consists of repeated
    independent Bernoulli process trials with the same parameter `p`.
    It's assumed that the probability `p` applies to every
    trial and that the outcomes of each trial
    are independent of all the rest. Therefore Bernoulli Processs
    is Discrete State and Discrete Time Stochastic Process.

    Parameters
    ==========

    sym: Symbol/str
    success: Integer/str
            The event which is considered to be success, by default is 1.
    failure: Integer/str
            The event which is considered to be failure, by default is 0.
    p: Real Number between 0 and 1
            Represents the probability of getting success.

    Examples
    ========

    >>> from sympy.stats import BernoulliProcess, P, E
    >>> from sympy import Eq, Gt
    >>> B = BernoulliProcess("B", p=0.7, success=1, failure=0)
    >>> B.state_space
    FiniteSet(0, 1)
    >>> (B.p).round(2)
    0.70
    >>> B.success
    1
    >>> B.failure
    0
    >>> X = B[1] + B[2] + B[3]
    >>> P(Eq(X, 0)).round(2)
    0.03
    >>> P(Eq(X, 2)).round(2)
    0.44
    >>> P(Eq(X, 4)).round(2)
    0
    >>> P(Gt(X, 1)).round(2)
    0.78
    >>> P(Eq(B[1], 0) & Eq(B[2], 1) & Eq(B[3], 0) & Eq(B[4], 1)).round(2)
    0.04
    >>> B.joint_distribution(B[1], B[2])
    JointDistributionHandmade(Lambda((B[1], B[2]), Piecewise((0.7, Eq(B[1], 1)),
    (0.3, Eq(B[1], 0)), (0, True))*Piecewise((0.7, Eq(B[2], 1)), (0.3, Eq(B[2], 0)),
    (0, True))))
    >>> E(2*B[1] + B[2]).round(2)
    2.10
    >>> P(B[1] < 1).round(2)
    0.30

    References
    ==========

    .. [1] https://en.wikipedia.org/wiki/Bernoulli_process
    .. [2] https://mathcs.clarku.edu/~djoyce/ma217/bernoulli.pdf

    """

    index_set = S.Naturals0

    def __new__(cls, sym, p, success=1, failure=0):
        _value_check(p >= 0 and p <= 1, 'Value of p must be between 0 and 1.')
        sym = _symbol_converter(sym)
        p = _sympify(p)
        success = _sym_sympify(success)
        failure = _sym_sympify(failure)
        return Basic.__new__(cls, sym, p, success, failure)

    @property
    def symbol(self):
        return self.args[0]

    @property
    def p(self):
        return self.args[1]

    @property
    def success(self):
        return self.args[2]

    @property
    def failure(self):
        return self.args[3]

    @property
    def state_space(self):
        return _set_converter([self.success, self.failure])

    @property
    def distribution(self):
        return BernoulliDistribution(self.p)

    def simple_rv(self, rv):
        return Bernoulli(rv.name, p=self.p,
                succ=self.success, fail=self.failure)

    def expectation(self, expr, condition=None, evaluate=True, **kwargs):
        """
        Computes expectation.

        Parameters
        ==========

        expr: RandomIndexedSymbol, Relational, Logic
            Condition for which expectation has to be computed. Must
            contain a RandomIndexedSymbol of the process.
        condition: Relational, Logic
            The given conditions under which computations should be done.

        Returns
        =======

        Expectation of the RandomIndexedSymbol.

        """

        return _SubstituteRV._expectation(expr, condition, evaluate, **kwargs)

    def probability(self, condition, given_condition=None, evaluate=True, **kwargs):
        """
        Computes probability.

        Parameters
        ==========

        condition: Relational
                Condition for which probability has to be computed. Must
                contain a RandomIndexedSymbol of the process.
        given_condition: Relational/And
                The given conditions under which computations should be done.

        Returns
        =======

        Probability of the condition.

        """

        return _SubstituteRV._probability(condition, given_condition, evaluate, **kwargs)

    def density(self, x):
        return Piecewise((self.p, Eq(x, self.success)),
                         (1 - self.p, Eq(x, self.failure)),
                         (S.Zero, True))

class _SubstituteRV:
    """
    Internal class to handle the queries of expectation and probability
    by substitution.
    """

    @staticmethod
    def _rvindexed_subs(expr, condition=None):
        """
        Substitutes the RandomIndexedSymbol with the RandomSymbol with
        same name, distribution and probability as RandomIndexedSymbol.

        Parameters
        ==========

        expr: RandomIndexedSymbol, Relational, Logic
            Condition for which expectation has to be computed. Must
            contain a RandomIndexedSymbol of the process.
        condition: Relational, Logic
            The given conditions under which computations should be done.

        """

        rvs_expr = random_symbols(expr)
        if len(rvs_expr) != 0:
            swapdict_expr = {}
            for rv in rvs_expr:
                if isinstance(rv, RandomIndexedSymbol):
                    newrv = rv.pspace.process.simple_rv(rv) # substitute with equivalent simple rv
                    swapdict_expr[rv] = newrv
            expr = expr.subs(swapdict_expr)
        rvs_cond = random_symbols(condition)
        if len(rvs_cond)!=0:
            swapdict_cond = {}
            for rv in rvs_cond:
                if isinstance(rv, RandomIndexedSymbol):
                    newrv = rv.pspace.process.simple_rv(rv)
                    swapdict_cond[rv] = newrv
            condition = condition.subs(swapdict_cond)
        return expr, condition

    @classmethod
    def _expectation(self, expr, condition=None, evaluate=True, **kwargs):
        """
        Internal method for computing expectation of indexed RV.

        Parameters
        ==========

        expr: RandomIndexedSymbol, Relational, Logic
            Condition for which expectation has to be computed. Must
            contain a RandomIndexedSymbol of the process.
        condition: Relational, Logic
            The given conditions under which computations should be done.

        Returns
        =======

        Expectation of the RandomIndexedSymbol.

        """
        new_expr, new_condition = self._rvindexed_subs(expr, condition)

        if not is_random(new_expr):
            return new_expr
        new_pspace = pspace(new_expr)
        if new_condition is not None:
            new_expr = given(new_expr, new_condition)
        if new_expr.is_Add:  # As E is Linear
            return Add(*[new_pspace.compute_expectation(
                        expr=arg, evaluate=evaluate, **kwargs)
                        for arg in new_expr.args])
        return new_pspace.compute_expectation(
                new_expr, evaluate=evaluate, **kwargs)

    @classmethod
    def _probability(self, condition, given_condition=None, evaluate=True, **kwargs):
        """
        Internal method for computing probability of indexed RV

        Parameters
        ==========

        condition: Relational
                Condition for which probability has to be computed. Must
                contain a RandomIndexedSymbol of the process.
        given_condition: Relational/And
                The given conditions under which computations should be done.

        Returns
        =======

        Probability of the condition.

        """
        new_condition, new_givencondition = self._rvindexed_subs(condition, given_condition)

        if isinstance(new_givencondition, RandomSymbol):
            condrv = random_symbols(new_condition)
            if len(condrv) == 1 and condrv[0] == new_givencondition:
                return BernoulliDistribution(self._probability(new_condition), 0, 1)

            if any([dependent(rv, new_givencondition) for rv in condrv]):
                return Probability(new_condition, new_givencondition)
            else:
                return self._probability(new_condition)

        if new_givencondition is not None and \
                not isinstance(new_givencondition, (Relational, Boolean)):
            raise ValueError("%s is not a relational or combination of relationals"
                    % (new_givencondition))
        if new_givencondition == False or new_condition == False:
            return S.Zero
        if new_condition == True:
            return S.One
        if not isinstance(new_condition, (Relational, Boolean)):
            raise ValueError("%s is not a relational or combination of relationals"
                    % (new_condition))

        if new_givencondition is not None:  # If there is a condition
        # Recompute on new conditional expr
            return self._probability(given(new_condition, new_givencondition, **kwargs), **kwargs)
        result = pspace(new_condition).probability(new_condition, **kwargs)
        if evaluate and hasattr(result, 'doit'):
            return result.doit()
        else:
            return result

def get_timerv_swaps(expr, condition):
    """
    Finds the appropriate interval for each time stamp in expr by parsing
    the given condition and returns intervals for each timestamp and
    dictionary that maps variable time-stamped Random Indexed Symbol to its
    corresponding Random Indexed variable with fixed time stamp.

    Parameters
    ==========

    expr: Sympy Expression
        Expression containing Random Indexed Symbols with variable time stamps
    condition: Relational/Boolean Expression
        Expression containing time bounds of variable time stamps in expr

    Examples
    ========

    >>> from sympy.stats.stochastic_process_types import get_timerv_swaps, PoissonProcess
    >>> from sympy import symbols, Contains, Interval
    >>> x, t, d = symbols('x t d', positive=True)
    >>> X = PoissonProcess("X", 3)
    >>> get_timerv_swaps(x*X(t), Contains(t, Interval.Lopen(0, 1)))
    ([Interval.Lopen(0, 1)], {X(t): X(1)})
    >>> get_timerv_swaps((X(t)**2 + X(d)**2), Contains(t, Interval.Lopen(0, 1))
    ... & Contains(d, Interval.Ropen(1, 4))) # doctest: +SKIP
    ([Interval.Ropen(1, 4), Interval.Lopen(0, 1)], {X(d): X(3), X(t): X(1)})

    Returns
    =======

    intervals: list
        List of Intervals/FiniteSet on which each time stamp is defined
    rv_swap: dict
        Dictionary mapping variable time Random Indexed Symbol to constant time
        Random Indexed Variable

    """

    if not isinstance(condition, (Relational, Boolean)):
        raise ValueError("%s is not a relational or combination of relationals"
            % (condition))
    expr_syms = list(expr.atoms(RandomIndexedSymbol))
    if isinstance(condition, (And, Or)):
        given_cond_args = condition.args
    else: # single condition
        given_cond_args = (condition, )
    rv_swap = {}
    intervals = []
    for expr_sym in expr_syms:
        for arg in given_cond_args:
            if arg.has(expr_sym.key) and isinstance(expr_sym.key, Symbol):
                intv = _set_converter(arg.args[1])
                diff_key = intv._sup - intv._inf
                if diff_key == oo:
                    raise ValueError("%s should have finite bounds" % str(expr_sym.name))
                elif diff_key == S.Zero: # has singleton set
                    diff_key = intv._sup
                rv_swap[expr_sym] = expr_sym.subs({expr_sym.key: diff_key})
                intervals.append(intv)
    return intervals, rv_swap


class CountingProcess(ContinuousTimeStochasticProcess):
    """
    This class handles the common methods of the Counting Processes
    such as Poisson, Wiener and Gamma Processes
    """
    index_set = _set_converter(Interval(0, oo))

    @property
    def symbol(self):
        return self.args[0]

    def expectation(self, expr, condition=None, evaluate=True, **kwargs):
        """
        Computes expectation

        Parameters
        ==========

        expr: RandomIndexedSymbol, Relational, Logic
            Condition for which expectation has to be computed. Must
            contain a RandomIndexedSymbol of the process.
        condition: Relational, Boolean
            The given conditions under which computations should be done, i.e,
            the intervals on which each variable time stamp in expr is defined

        Returns
        =======

        Expectation of the given expr

        """
        if condition is not None:
            intervals, rv_swap = get_timerv_swaps(expr, condition)
             # they are independent when they have non-overlapping intervals
            if len(intervals) == 1 or all(Intersection(*intv_comb) == EmptySet
                for intv_comb in itertools.combinations(intervals, 2)):
                if expr.is_Add:
                    return Add.fromiter(self.expectation(arg, condition)
                            for arg in expr.args)
                expr = expr.subs(rv_swap)
            else:
                return Expectation(expr, condition)

        return _SubstituteRV._expectation(expr, evaluate=evaluate, **kwargs)

    def _solve_argwith_tworvs(self, arg):
        if arg.args[0].key >= arg.args[1].key or isinstance(arg, Eq):
            diff_key = abs(arg.args[0].key - arg.args[1].key)
            rv = arg.args[0]
            arg = arg.__class__(rv.pspace.process(diff_key), 0)
        else:
            diff_key = arg.args[1].key - arg.args[0].key
            rv = arg.args[1]
            arg = arg.__class__(rv.pspace.process(diff_key), 0)
        return arg

    def _solve_numerical(self, condition, given_condition=None):
        if isinstance(condition, And):
            args_list = list(condition.args)
        else:
            args_list = [condition]
        if given_condition is not None:
            if isinstance(given_condition, And):
                args_list.extend(list(given_condition.args))
            else:
                args_list.extend([given_condition])
        # sort the args based on timestamp to get the independent increments in
        # each segment using all the condition args as well as given_condition args
        args_list = sorted(args_list, key=lambda x: x.args[0].key)
        result = []
        cond_args = list(condition.args) if isinstance(condition, And) else [condition]
        if args_list[0] in cond_args and not (is_random(args_list[0].args[0])
                        and is_random(args_list[0].args[1])):
            result.append(_SubstituteRV._probability(args_list[0]))

        if is_random(args_list[0].args[0]) and is_random(args_list[0].args[1]):
            arg = self._solve_argwith_tworvs(args_list[0])
            result.append(_SubstituteRV._probability(arg))

        for i in range(len(args_list) - 1):
            curr, nex = args_list[i], args_list[i + 1]
            diff_key = nex.args[0].key - curr.args[0].key
            working_set = curr.args[0].pspace.process.state_space
            if curr.args[1] > nex.args[1]: #impossible condition so return 0
                result.append(0)
                break
            if isinstance(curr, Eq):
                working_set = Intersection(working_set, Interval.Lopen(curr.args[1], oo))
            else:
                working_set = Intersection(working_set, curr.as_set())
            if isinstance(nex, Eq):
                working_set = Intersection(working_set, Interval(-oo, nex.args[1]))
            else:
                working_set = Intersection(working_set, nex.as_set())
            if working_set == EmptySet:
                rv = Eq(curr.args[0].pspace.process(diff_key), 0)
                result.append(_SubstituteRV._probability(rv))
            else:
                if working_set.is_finite_set:
                    if isinstance(curr, Eq) and isinstance(nex, Eq):
                        rv = Eq(curr.args[0].pspace.process(diff_key), len(working_set))
                        result.append(_SubstituteRV._probability(rv))
                    elif isinstance(curr, Eq) ^ isinstance(nex, Eq):
                        result.append(Add.fromiter(_SubstituteRV._probability(Eq(
                        curr.args[0].pspace.process(diff_key), x))
                                for x in range(len(working_set))))
                    else:
                        n = len(working_set)
                        result.append(Add.fromiter((n - x)*_SubstituteRV._probability(Eq(
                        curr.args[0].pspace.process(diff_key), x)) for x in range(n)))
                else:
                    result.append(_SubstituteRV._probability(
                    curr.args[0].pspace.process(diff_key) <= working_set._sup - working_set._inf))
        return Mul.fromiter(result)


    def probability(self, condition, given_condition=None, evaluate=True, **kwargs):
        """
        Computes probability

        Parameters
        ==========

        condition: Relational
            Condition for which probability has to be computed. Must
            contain a RandomIndexedSymbol of the process.
        given_condition: Relational, Boolean
            The given conditions under which computations should be done, i.e,
            the intervals on which each variable time stamp in expr is defined

        Returns
        =======

        Probability of the condition

        """
        check_numeric = True
        if isinstance(condition, (And, Or)):
            cond_args = condition.args
        else:
            cond_args = (condition, )
        # check that condition args are numeric or not
        if not all(arg.args[0].key.is_number for arg in cond_args):
            check_numeric = False
        if given_condition is not None:
            check_given_numeric = True
            if isinstance(given_condition, (And, Or)):
                given_cond_args = given_condition.args
            else:
                given_cond_args = (given_condition, )
            # check that given condition args are numeric or not
            if given_condition.has(Contains):
                check_given_numeric = False
            # Handle numerical queries
            if check_numeric and check_given_numeric:
                res = []
                if isinstance(condition, Or):
                    res.append(Add.fromiter(self._solve_numerical(arg, given_condition)
                            for arg in condition.args))
                if isinstance(given_condition, Or):
                    res.append(Add.fromiter(self._solve_numerical(condition, arg)
                            for arg in given_condition.args))
                if res:
                    return Add.fromiter(res)
                return self._solve_numerical(condition, given_condition)

            # No numeric queries, go by Contains?... then check that all the
            # given condition are in form of `Contains`
            if not all(arg.has(Contains) for arg in given_cond_args):
                raise ValueError("If given condition is passed with `Contains`, then "
                "please pass the evaluated condition with its corresponding information "
                "in terms of intervals of each time stamp to be passed in given condition.")

            intervals, rv_swap = get_timerv_swaps(condition, given_condition)
            # they are independent when they have non-overlapping intervals
            if len(intervals) == 1 or all(Intersection(*intv_comb) == EmptySet
                for intv_comb in itertools.combinations(intervals, 2)):
                if isinstance(condition, And):
                    return Mul.fromiter(self.probability(arg, given_condition)
                            for arg in condition.args)
                elif isinstance(condition, Or):
                    return Add.fromiter(self.probability(arg, given_condition)
                            for arg in condition.args)
                condition = condition.subs(rv_swap)
            else:
                return Probability(condition, given_condition)
        if check_numeric:
            return self._solve_numerical(condition)
        return _SubstituteRV._probability(condition, evaluate=evaluate, **kwargs)

class PoissonProcess(CountingProcess):
    """
    The Poisson process is a counting process. It is usually used in scenarios
    where we are counting the occurrences of certain events that appear
    to happen at a certain rate, but completely at random.

    Parameters
    ==========

    sym: Symbol/str
    lamda: Positive number
        Rate of the process, ``lamda > 0``

    Examples
    ========

    >>> from sympy.stats import PoissonProcess, P, E
    >>> from sympy import symbols, Eq, Ne, Contains, Interval
    >>> X = PoissonProcess("X", lamda=3)
    >>> X.state_space
    Naturals0
    >>> X.lamda
    3
    >>> t1, t2 = symbols('t1 t2', positive=True)
    >>> P(X(t1) < 4)
    (9*t1**3/2 + 9*t1**2/2 + 3*t1 + 1)*exp(-3*t1)
    >>> P(Eq(X(t1), 2) | Ne(X(t1), 4), Contains(t1, Interval.Ropen(2, 4)))
    1 - 36*exp(-6)
    >>> P(Eq(X(t1), 2) & Eq(X(t2), 3), Contains(t1, Interval.Lopen(0, 2))
    ... & Contains(t2, Interval.Lopen(2, 4)))
    648*exp(-12)
    >>> E(X(t1))
    3*t1
    >>> E(X(t1)**2 + 2*X(t2),  Contains(t1, Interval.Lopen(0, 1))
    ... & Contains(t2, Interval.Lopen(1, 2)))
    18
    >>> P(X(3) < 1, Eq(X(1), 0))
    exp(-6)
    >>> P(Eq(X(4), 3), Eq(X(2), 3))
    exp(-6)
    >>> P(X(2) <= 3, X(1) > 1)
    5*exp(-3)

    Merging two Poisson Processes

    >>> Y = PoissonProcess("Y", lamda=4)
    >>> Z = X + Y
    >>> Z.lamda
    7

    Splitting a Poisson Process into two independent Poisson Processes

    >>> N, M = Z.split(l1=2, l2=5)
    >>> N.lamda, M.lamda
    (2, 5)

    References
    ==========

    .. [1] https://www.probabilitycourse.com/chapter11/11_0_0_intro.php
    .. [2] https://en.wikipedia.org/wiki/Poisson_point_process

    """

    def __new__(cls, sym, lamda):
        _value_check(lamda > 0, 'lamda should be a positive number.')
        sym = _symbol_converter(sym)
        lamda = _sympify(lamda)
        return Basic.__new__(cls, sym, lamda)

    @property
    def lamda(self):
        return self.args[1]

    @property
    def state_space(self):
        return S.Naturals0

    def distribution(self, rv):
        return PoissonDistribution(self.lamda*rv.key)

    def density(self, x):
        return (self.lamda*x.key)**x / factorial(x) * exp(-(self.lamda*x.key))

    def simple_rv(self, rv):
        return Poisson(rv.name, lamda=self.lamda*rv.key)

    def __add__(self, other):
        if not isinstance(other, PoissonProcess):
            raise ValueError("Only instances of Poisson Process can be merged")
        return PoissonProcess(Dummy(self.symbol.name + other.symbol.name),
                self.lamda + other.lamda)

    def split(self, l1, l2):
        if _sympify(l1 + l2) != self.lamda:
            raise ValueError("Sum of l1 and l2 should be %s" % str(self.lamda))
        return PoissonProcess(Dummy("l1"), l1), PoissonProcess(Dummy("l2"), l2)

class WienerProcess(CountingProcess):
    """
    The Wiener process is a real valued continuous-time stochastic process.
    In physics it is used to study Brownian motion and therefore also known as
    Brownian Motion.

    Parameters
    ==========

    sym: Symbol/str

    Examples
    ========

    >>> from sympy.stats import WienerProcess, P, E
    >>> from sympy import symbols, Contains, Interval
    >>> X = WienerProcess("X")
    >>> X.state_space
    Reals
    >>> t1, t2 = symbols('t1 t2', positive=True)
    >>> P(X(t1) < 7).simplify()
    erf(7*sqrt(2)/(2*sqrt(t1)))/2 + 1/2
    >>> P((X(t1) > 2) | (X(t1) < 4), Contains(t1, Interval.Ropen(2, 4))).simplify()
    -erf(1)/2 + erf(2)/2 + 1
    >>> E(X(t1))
    0
    >>> E(X(t1) + 2*X(t2),  Contains(t1, Interval.Lopen(0, 1))
    ... & Contains(t2, Interval.Lopen(1, 2)))
    0

    References
    ==========

    .. [1] https://www.probabilitycourse.com/chapter11/11_4_0_brownian_motion_wiener_process.php
    .. [2] https://en.wikipedia.org/wiki/Wiener_process

    """
    def __new__(cls, sym):
        sym = _symbol_converter(sym)
        return Basic.__new__(cls, sym)

    @property
    def state_space(self):
        return S.Reals

    def distribution(self, rv):
        return NormalDistribution(0, sqrt(rv.key))

    def density(self, x):
        return exp(-x**2/(2*x.key)) / (sqrt(2*pi)*sqrt(x.key))

    def simple_rv(self, rv):
        return Normal(rv.name, 0, sqrt(rv.key))


class GammaProcess(CountingProcess):
    """
    A Gamma process is a random process with independent gamma distributed
    increments.  It is a pure-jump increasing Levy process.

    Parameters
    ==========

    sym: Symbol/str
    lamda: Positive number
        Jump size of the process, ``lamda > 0``
    gamma: Positive number
        Rate of jump arrivals, ``gamma > 0``

    Examples
    ========

    >>> from sympy.stats import GammaProcess, E, P, variance
    >>> from sympy import symbols, Contains, Interval, Not
    >>> t, d, x, l, g = symbols('t d x l g', positive=True)
    >>> X = GammaProcess("X", l, g)
    >>> E(X(t))
    g*t/l
    >>> variance(X(t)).simplify()
    g*t/l**2
    >>> X = GammaProcess('X', 1, 2)
    >>> P(X(t) < 1).simplify()
    lowergamma(2*t, 1)/gamma(2*t)
    >>> P(Not((X(t) < 5) & (X(d) > 3)), Contains(t, Interval.Ropen(2, 4)) &
    ... Contains(d, Interval.Lopen(7, 8))).simplify()
    -4*exp(-3) + 472*exp(-8)/3 + 1
    >>> E(X(2) + x*E(X(5)))
    10*x + 4

    References
    ==========

    .. [1] https://en.wikipedia.org/wiki/Gamma_process

    """
    def __new__(cls, sym, lamda, gamma):
        _value_check(lamda > 0, 'lamda should be a positive number')
        _value_check(gamma > 0, 'gamma should be a positive number')
        sym = _symbol_converter(sym)
        gamma = _sympify(gamma)
        lamda = _sympify(lamda)
        return Basic.__new__(cls, sym, lamda, gamma)

    @property
    def lamda(self):
        return self.args[1]

    @property
    def gamma(self):
        return self.args[2]

    @property
    def state_space(self):
        return _set_converter(Interval(0, oo))

    def distribution(self, rv):
        return GammaDistribution(self.gamma*rv.key, 1/self.lamda)

    def density(self, x):
        k = self.gamma*x.key
        theta = 1/self.lamda
        return x**(k - 1) * exp(-x/theta) / (gamma(k)*theta**k)

    def simple_rv(self, rv):
        return Gamma(rv.name, self.gamma*rv.key, 1/self.lamda)<|MERGE_RESOLUTION|>--- conflicted
+++ resolved
@@ -9,11 +9,8 @@
                    linsolve, eye, Or, Not, Intersection, factorial, Contains,
                    Union, Expr, Function, exp, cacheit, sqrt, pi, gamma,
                    Ge, Piecewise, Symbol, NonSquareMatrixError, EmptySet,
-<<<<<<< HEAD
-                   ceiling, MatrixBase, Float, Gt, Lt, Ne)
-=======
-                   ceiling, MatrixBase, ConditionSet, ones, zeros, Identity)
->>>>>>> 5d5b7d7b
+                   ceiling, MatrixBase, Float, Gt, Lt, Ne, ConditionSet,
+                   ones, zeros, Identity)
 from sympy.core.relational import Relational
 from sympy.logic.boolalg import Boolean
 from sympy.utilities.exceptions import SymPyDeprecationWarning
@@ -520,9 +517,9 @@
             trans_probs = self.transition_probabilities(mat)
         elif isinstance(self, DiscreteMarkovChain):
             trans_probs = mat
-        condition=self.replace_with_index(condition)
-        given_condition=self.replace_with_index(given_condition)
-        new_given_condition=self.replace_with_index(new_given_condition)
+        condition = self.replace_with_index(condition)
+        given_condition = self.replace_with_index(given_condition)
+        new_given_condition = self.replace_with_index(new_given_condition)
 
         if isinstance(condition, Relational):
             if isinstance(new_given_condition, And):
@@ -551,7 +548,7 @@
                 if isinstance(condition, Eq) or isinstance(condition, Ne):
                     for i in range(0, n):
                         s += P(Eq(rv[0], i), Eq(rv[1], i)) * P(Eq(rv[1], i), new_given_condition)
-                    return s if isinstance(condition, Eq) else 1-s
+                    return s if isinstance(condition, Eq) else 1 - s
                 else:
                     upper = 0
                     greater = False
@@ -565,10 +562,10 @@
                             for j in range(0, i + upper):
                                 s += P(Eq(rv[0], i), Eq(rv[1], j)) * P(Eq(rv[1], j), new_given_condition)
                         else:
-                            s+=P(Eq(rv[0], i), new_given_condition)
+                            s += P(Eq(rv[0], i), new_given_condition)
                             for j in range(i + upper, n):
                                 s -= P(Eq(rv[0], i), Eq(rv[1], j)) * P(Eq(rv[1], j), new_given_condition)
-                    return s if greater else 1-s
+                    return s if greater else 1 - s
 
             rv = rv[0]
             states = condition.as_set()
