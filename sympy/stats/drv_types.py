from __future__ import print_function, division

from sympy import (factorial, exp, S, sympify, And, I, zeta, polylog, log, beta, hyper, binomial,
<<<<<<< HEAD
                   Piecewise, floor, pi, O)
from sympy.stats.rv import _value_check, RandomSymbol
from sympy.stats.joint_rv_types import JointRV
from sympy.stats.joint_rv import MarginalDistribution, JointPSpace, CompoundDistribution
=======
                   Piecewise, floor)
>>>>>>> cb8a524e
from sympy.stats import density
from sympy.stats.drv import SingleDiscreteDistribution, SingleDiscretePSpace
from sympy.stats.joint_rv import JointPSpace, CompoundDistribution
from sympy.stats.rv import _value_check, RandomSymbol
import random

__all__ = ['Geometric', 'Logarithmic', 'NegativeBinomial', 'Poisson', 'YuleSimon', 'Zeta']


def rv(symbol, cls, *args):
    args = list(map(sympify, args))
    dist = cls(*args)
    dist.check(*args)
    pspace = SingleDiscretePSpace(symbol, dist)
    if any(isinstance(arg, RandomSymbol) for arg in args):
        pspace = JointPSpace(symbol, CompoundDistribution(dist))
    return pspace.value


#-------------------------------------------------------------------------------
# Geometric distribution ------------------------------------------------------------

class GeometricDistribution(SingleDiscreteDistribution):
    _argnames = ('p',)
    set = S.Naturals

    @staticmethod
    def check(p):
        _value_check(And(0 < p, p <= 1), "p must be between 0 and 1")

    def pdf(self, k):
        return (1 - self.p)**(k - 1) * self.p

    def _characteristic_function(self, t):
        p = self.p
        return p * exp(I*t) / (1 - (1 - p)*exp(I*t))

    def _moment_generating_function(self, t):
        p = self.p
        return p * exp(t) / (1 - (1 - p) * exp(t))

    def _entropy(self):
        return -(self.p * log(self.p) + (1 - self.p) * log(1 - self.p))/self.p

def Geometric(name, p):
    r"""
    Create a discrete random variable with a Geometric distribution.

    The density of the Geometric distribution is given by

    .. math::
        f(k) := p (1 - p)^{k - 1}

    Parameters
    ==========

    p: A probability between 0 and 1

    Returns
    =======

    A RandomSymbol.

    Examples
    ========

    >>> from sympy.stats import Geometric, density, E, variance
    >>> from sympy import Symbol, S

    >>> p = S.One / 5
    >>> z = Symbol("z")

    >>> X = Geometric("x", p)

    >>> density(X)(z)
    (4/5)**(z - 1)/5

    >>> E(X)
    5

    >>> variance(X)
    20

    References
    ==========

    .. [1] https://en.wikipedia.org/wiki/Geometric_distribution
    .. [2] http://mathworld.wolfram.com/GeometricDistribution.html

    """
    return rv(name, GeometricDistribution, p)


#-------------------------------------------------------------------------------
# Logarithmic distribution ------------------------------------------------------------

class LogarithmicDistribution(SingleDiscreteDistribution):
    _argnames = ('p',)

    set = S.Naturals

    @staticmethod
    def check(p):
        _value_check(And(p > 0, p < 1), "p should be between 0 and 1")

    def pdf(self, k):
        p = self.p
        return (-1) * p**k / (k * log(1 - p))

    def _characteristic_function(self, t):
        p = self.p
        return log(1 - p * exp(I*t)) / log(1 - p)

    def _moment_generating_function(self, t):
        p = self.p
        return log(1 - p * exp(t)) / log(1 - p)

    def sample(self):
        ### TODO
        raise NotImplementedError("Sampling of %s is not implemented" % density(self))


def Logarithmic(name, p):
    r"""
    Create a discrete random variable with a Logarithmic distribution.

    The density of the Logarithmic distribution is given by

    .. math::
        f(k) := \frac{-p^k}{k \ln{(1 - p)}}

    Parameters
    ==========

    p: A value between 0 and 1

    Returns
    =======

    A RandomSymbol.

    Examples
    ========

    >>> from sympy.stats import Logarithmic, density, E, variance
    >>> from sympy import Symbol, S

    >>> p = S.One / 5
    >>> z = Symbol("z")

    >>> X = Logarithmic("x", p)

    >>> density(X)(z)
    -5**(-z)/(z*log(4/5))

    >>> E(X)
    -1/(-4*log(5) + 8*log(2))

    >>> variance(X)
    -1/((-4*log(5) + 8*log(2))*(-2*log(5) + 4*log(2))) + 1/(-64*log(2)*log(5) + 64*log(2)**2 + 16*log(5)**2) - 10/(-32*log(5) + 64*log(2))

    References
    ==========

    .. [1] https://en.wikipedia.org/wiki/Logarithmic_distribution
    .. [2] http://mathworld.wolfram.com/LogarithmicDistribution.html

    """
    return rv(name, LogarithmicDistribution, p)


#-------------------------------------------------------------------------------
# Negative binomial distribution ------------------------------------------------------------

class NegativeBinomialDistribution(SingleDiscreteDistribution):
    _argnames = ('r', 'p')
    set = S.Naturals0

    @staticmethod
    def check(r, p):
        _value_check(r > 0, 'r should be positive')
        _value_check(And(p > 0, p < 1), 'p should be between 0 and 1')

    def pdf(self, k):
        r = self.r
        p = self.p

        return binomial(k + r - 1, k) * (1 - p)**r * p**k

    def _characteristic_function(self, t):
        r = self.r
        p = self.p

        return ((1 - p) / (1 - p * exp(I*t)))**r

    def _moment_generating_function(self, t):
        r = self.r
        p = self.p

        return ((1 - p) / (1 - p * exp(t)))**r

    def sample(self):
        ### TODO
        raise NotImplementedError("Sampling of %s is not implemented" % density(self))


def NegativeBinomial(name, r, p):
    r"""
    Create a discrete random variable with a Negative Binomial distribution.

    The density of the Negative Binomial distribution is given by

    .. math::
        f(k) := \binom{k + r - 1}{k} (1 - p)^r p^k

    Parameters
    ==========

    r: A positive value
    p: A value between 0 and 1

    Returns
    =======

    A RandomSymbol.

    Examples
    ========

    >>> from sympy.stats import NegativeBinomial, density, E, variance
    >>> from sympy import Symbol, S

    >>> r = 5
    >>> p = S.One / 5
    >>> z = Symbol("z")

    >>> X = NegativeBinomial("x", r, p)

    >>> density(X)(z)
    1024*5**(-z)*binomial(z + 4, z)/3125

    >>> E(X)
    5/4

    >>> variance(X)
    25/16

    References
    ==========

    .. [1] https://en.wikipedia.org/wiki/Negative_binomial_distribution
    .. [2] http://mathworld.wolfram.com/NegativeBinomialDistribution.html

    """
    return rv(name, NegativeBinomialDistribution, r, p)


#-------------------------------------------------------------------------------
# Poisson distribution ------------------------------------------------------------

class PoissonDistribution(SingleDiscreteDistribution):
    _argnames = ('lamda',)

    set = S.Naturals0

    @staticmethod
    def check(lamda):
        _value_check(lamda > 0, "Lambda must be positive")

    def pdf(self, k):
        return self.lamda**k / factorial(k) * exp(-self.lamda)

    def sample(self):
        def search(x, y, u):
            while x < y:
                mid = (x + y)//2
                if u <= self.cdf(mid):
                    y = mid
                else:
                    x = mid + 1
            return x

        u = random.uniform(0, 1)
        if u <= self.cdf(S.Zero):
            return S.Zero
        n = S.One
        while True:
            if u > self.cdf(2*n):
                n *= 2
            else:
                return search(n, 2*n, u)

    def _characteristic_function(self, t):
        return exp(self.lamda * (exp(I*t) - 1))

    def _moment_generating_function(self, t):
        return exp(self.lamda * (exp(t) - 1))


def Poisson(name, lamda):
    r"""
    Create a discrete random variable with a Poisson distribution.

    The density of the Poisson distribution is given by

    .. math::
        f(k) := \frac{\lambda^{k} e^{- \lambda}}{k!}

    Parameters
    ==========

    lamda: Positive number, a rate

    Returns
    =======

    A RandomSymbol.

    Examples
    ========

    >>> from sympy.stats import Poisson, density, E, variance
    >>> from sympy import Symbol, simplify

    >>> rate = Symbol("lambda", positive=True)
    >>> z = Symbol("z")

    >>> X = Poisson("x", rate)

    >>> density(X)(z)
    lambda**z*exp(-lambda)/factorial(z)

    >>> E(X)
    lambda

    >>> simplify(variance(X))
    lambda

    References
    ==========

    .. [1] https://en.wikipedia.org/wiki/Poisson_distribution
    .. [2] http://mathworld.wolfram.com/PoissonDistribution.html

    """
    return rv(name, PoissonDistribution, lamda)


#-------------------------------------------------------------------------------
# Yule-Simon distribution ------------------------------------------------------------

class YuleSimonDistribution(SingleDiscreteDistribution):
    _argnames = ('rho',)
    set = S.Naturals

    @staticmethod
    def check(rho):
        _value_check(rho > 0, 'rho should be positive')

    def pdf(self, k):
        rho = self.rho
        return rho * beta(k, rho + 1)

    def _cdf(self, x):
        return Piecewise((1 - floor(x) * beta(floor(x), self.rho + 1), x >= 1), (0, True))

    def _characteristic_function(self, t):
        rho = self.rho
        return rho * hyper((1, 1), (rho + 2,), exp(I*t)) * exp(I*t) / (rho + 1)

    def _moment_generating_function(self, t):
        rho = self.rho
        return rho * hyper((1, 1), (rho + 2,), exp(t)) * exp(t) / (rho + 1)

    def sample(self):
        ### TODO
        raise NotImplementedError("Sampling of %s is not implemented" % density(self))


def YuleSimon(name, rho):
    r"""
    Create a discrete random variable with a Yule-Simon distribution.

    The density of the Yule-Simon distribution is given by

    .. math::
        f(k) := \rho B(k, \rho + 1)

    Parameters
    ==========

    rho: A positive value

    Returns
    =======

    A RandomSymbol.

    Examples
    ========

    >>> from sympy.stats import YuleSimon, density, E, variance
    >>> from sympy import Symbol, simplify

    >>> p = 5
    >>> z = Symbol("z")

    >>> X = YuleSimon("x", p)

    >>> density(X)(z)
    5*beta(z, 6)

    >>> simplify(E(X))
    5/4

    >>> simplify(variance(X))
    25/48

    References
    ==========

    .. [1] https://en.wikipedia.org/wiki/Yule%E2%80%93Simon_distribution

    """
    return rv(name, YuleSimonDistribution, rho)


#-------------------------------------------------------------------------------
# Zeta distribution ------------------------------------------------------------

class ZetaDistribution(SingleDiscreteDistribution):
    _argnames = ('s',)
    set = S.Naturals

    @staticmethod
    def check(s):
        _value_check(s > 1, 's should be greater than 1')

    def pdf(self, k):
        s = self.s
        return 1 / (k**s * zeta(s))

    def _characteristic_function(self, t):
        return polylog(self.s, exp(I*t)) / zeta(self.s)

    def _moment_generating_function(self, t):
        return polylog(self.s, exp(t)) / zeta(self.s)

    def sample(self):
        ### TODO
        raise NotImplementedError("Sampling of %s is not implemented" % density(self))


def Zeta(name, s):
    r"""
    Create a discrete random variable with a Zeta distribution.

    The density of the Zeta distribution is given by

    .. math::
        f(k) := \frac{1}{k^s \zeta{(s)}}

    Parameters
    ==========

    s: A value greater than 1

    Returns
    =======

    A RandomSymbol.

    Examples
    ========

    >>> from sympy.stats import Zeta, density, E, variance
    >>> from sympy import Symbol

    >>> s = 5
    >>> z = Symbol("z")

    >>> X = Zeta("x", s)

    >>> density(X)(z)
    1/(z**5*zeta(5))

    >>> E(X)
    pi**4/(90*zeta(5))

    >>> variance(X)
    -pi**8/(8100*zeta(5)**2) + zeta(3)/zeta(5)

    References
    ==========

    .. [1] https://en.wikipedia.org/wiki/Zeta_distribution

    """
    return rv(name, ZetaDistribution, s)<|MERGE_RESOLUTION|>--- conflicted
+++ resolved
@@ -1,14 +1,10 @@
 from __future__ import print_function, division
 
 from sympy import (factorial, exp, S, sympify, And, I, zeta, polylog, log, beta, hyper, binomial,
-<<<<<<< HEAD
                    Piecewise, floor, pi, O)
 from sympy.stats.rv import _value_check, RandomSymbol
 from sympy.stats.joint_rv_types import JointRV
 from sympy.stats.joint_rv import MarginalDistribution, JointPSpace, CompoundDistribution
-=======
-                   Piecewise, floor)
->>>>>>> cb8a524e
 from sympy.stats import density
 from sympy.stats.drv import SingleDiscreteDistribution, SingleDiscretePSpace
 from sympy.stats.joint_rv import JointPSpace, CompoundDistribution
