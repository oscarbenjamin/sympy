--- conflicted
+++ resolved
@@ -2,14 +2,9 @@
 
 from .rv import (probability, expectation, density, where, given, pspace, cdf,
         characteristic_function, sample, sample_iter, random_symbols, independent, dependent,
-<<<<<<< HEAD
         sampling_density, moment_generating_function, _value_check, quantile)
-from sympy import Piecewise, sqrt, solveset, Symbol, S
+from sympy import Piecewise, sqrt, solveset, Symbol, S, log, Eq, Lambda, exp
 from sympy.solvers.inequalities import reduce_inequalities
-=======
-        sampling_density, moment_generating_function)
-from sympy import sqrt, log, Piecewise, Symbol, Eq, Lambda, exp
->>>>>>> 96925f54
 
 __all__ = ['P', 'E', 'H', 'density', 'where', 'given', 'sample', 'cdf', 'characteristic_function', 'pspace',
         'sample_iter', 'variance', 'std', 'skewness', 'covariance',
