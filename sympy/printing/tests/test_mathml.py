--- conflicted
+++ resolved
@@ -337,10 +337,7 @@
     assert mml.childNodes[4].childNodes[2].childNodes[0].data == '3'
 
 def test_settings():
-<<<<<<< HEAD
     raises(TypeError, lambda: mathml(Symbol("x"), method="garbage"))
-=======
-    raises(TypeError, 'mathml(Symbol("x"), method="garbage")')
 
 def test_toprettyxml_hooking():
     # test that the patch doesn't influence the behavior of the standard library
@@ -351,5 +348,4 @@
     mp.apply_patch()
     mp.restore_patch()
 
-    assert prettyxml_old == doc.toprettyxml()
->>>>>>> faa8ea37
+    assert prettyxml_old == doc.toprettyxml()