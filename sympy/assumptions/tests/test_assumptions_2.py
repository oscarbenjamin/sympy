--- conflicted
+++ resolved
@@ -18,18 +18,6 @@
     x = symbols('x')
     assert pretty(Q.positive(x)) == "Q.positive(x)"
 
-<<<<<<< HEAD
-def test_eliminate_assumptions():
-    a, b = map(Predicate, symbols('a,b'))
-    x, y = symbols('x,y')
-    assert eliminate_assume(Assume(x, a))  == a
-    assert eliminate_assume(Assume(x, a), symbol=x)  == a
-    assert eliminate_assume(Assume(x, a), symbol=y)  == None
-    assert eliminate_assume(Assume(x, a, False)) == ~a
-    assert eliminate_assume(Assume(x, a), symbol=y) == None
-    assert eliminate_assume(Assume(x, a) | Assume(x, b)) == a | b
-    assert eliminate_assume(Assume(x, a) | Assume(x, b, False)) == a | ~b
-=======
 def test_extract_facts():
     a, b = symbols('a b', cls=Predicate)
     x, y = symbols('x y')
@@ -39,31 +27,19 @@
     assert _extract_facts(~a(x), y) == None
     assert _extract_facts(a(x) | b(x), x) == a | b
     assert _extract_facts(a(x) | ~b(x), x) == a | ~b
->>>>>>> c9470ac4
 
 def test_global():
     """Test for global assumptions"""
     x, y = symbols('x,y')
-<<<<<<< HEAD
-    global_assumptions.add(Assume(x>0))
-    assert Assume(x>0) in global_assumptions
-    global_assumptions.remove(Assume(x>0))
-    assert not Assume(x>0) in global_assumptions
-=======
     global_assumptions.add(Q.is_true(x > 0))
     assert Q.is_true(x > 0) in global_assumptions
     global_assumptions.remove(Q.is_true(x > 0))
     assert not Q.is_true(x > 0) in global_assumptions
->>>>>>> c9470ac4
     # same with multiple of assumptions
     global_assumptions.add(Q.is_true(x > 0), Q.is_true(y > 0))
     assert Q.is_true(x > 0) in global_assumptions
     assert Q.is_true(y > 0) in global_assumptions
     global_assumptions.clear()
-<<<<<<< HEAD
-    assert not Assume(x>0) in global_assumptions
-    assert not Assume(y>0) in global_assumptions
-=======
     assert not Q.is_true(x > 0) in global_assumptions
     assert not Q.is_true(y > 0) in global_assumptions
 
@@ -71,5 +47,4 @@
     x = symbols('x')
     pred = Q.integer | ~Q.positive
     assert type(pred(x)) is Or
-    assert pred(x) == Q.integer(x) | ~Q.positive(x)
->>>>>>> c9470ac4
+    assert pred(x) == Q.integer(x) | ~Q.positive(x)