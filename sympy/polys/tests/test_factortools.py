"""Tools for polynomial factorization routines in characteristic zero. """

from sympy.polys.densearith import (
    dup_mul_ground, dmp_mul_ground,
    dup_pow, dmp_pow,
    dmp_expand)

from sympy.polys.densebasic import (
    dup_degree, dmp_degree,
    dup_normal, dmp_normal,
    dup_from_raw_dict, dup_to_raw_dict,
    dmp_from_dict, dmp_to_dict,
    dmp_nest, dmp_raise)

from sympy.polys.densetools import (
    dup_primitive, dmp_eval_tail)

from sympy.polys.sqfreetools import (
    dup_sqf_p)

from sympy.polys.factortools import (
    dup_trial_division, dmp_trial_division,
    dup_zz_mignotte_bound, dmp_zz_mignotte_bound,
    dup_zz_hensel_step, dup_zz_hensel_lift,
    dup_zz_irreducible_p,
    dup_zz_zassenhaus, dmp_zz_wang,
    dmp_zz_wang_non_divisors,
    dmp_zz_wang_test_points,
    dmp_zz_wang_lead_coeffs,
    dmp_zz_wang_hensel_lifting,
    dup_zz_diophantine, dmp_zz_diophantine,
    dup_zz_cyclotomic_p, dup_zz_cyclotomic_poly, dup_zz_cyclotomic_factor,
    dup_zz_factor, dup_zz_factor_sqf, dmp_zz_factor,
    dup_ext_factor, dmp_ext_factor,
    dup_factor_list, dmp_factor_list,
    dup_factor_list_include, dmp_factor_list_include)

from sympy.polys.specialpolys import (
    f_1, f_2, f_3, f_4, f_5, f_6, w_1, w_2)

from sympy.polys.polyconfig import setup
from sympy.polys.polyerrors import DomainError
from sympy.polys.polyclasses import DMP, DMF, ANP
from sympy.polys.domains import FF, ZZ, QQ, RR, EX
<<<<<<< HEAD
=======

from sympy import nextprime, sin, sqrt, I
>>>>>>> c9470ac4

from sympy.utilities.pytest import raises

def test_dup_trial_division():
    assert dup_trial_division([1,8,25,38,28,8],
        ([1,1], [1,2]), ZZ) == [([1,1], 2), ([1,2], 3)]

def test_dmp_trial_division():
    assert dmp_trial_division([[1],[8],[25],[38],[28],[8]],
        ([[1],[1]], [[1],[2]]), 1, ZZ) == [([[1],[1]], 2), ([[1],[2]], 3)]

def test_dup_zz_mignotte_bound():
    assert dup_zz_mignotte_bound([2,3,4], ZZ) == 32

def test_dmp_zz_mignotte_bound():
    assert dmp_zz_mignotte_bound([[2],[3],[4]], 1, ZZ) == 32

def test_dup_zz_hensel_step():
    f = dup_from_raw_dict({4:1, 0:-1}, ZZ)

    g = dup_from_raw_dict({3:1, 2:2, 1:-1, 0:-2}, ZZ)
    h = dup_from_raw_dict({1:1, 0:-2}, ZZ)
    s = dup_from_raw_dict({0:-2}, ZZ)
    t = dup_from_raw_dict({2:2, 1:-2, 0:-1}, ZZ)

    G, H, S, T = dup_zz_hensel_step(5, f, g, h, s, t, ZZ)

    assert G == dup_from_raw_dict({3:1, 2:7, 1:-1, 0:-7}, ZZ)
    assert H == dup_from_raw_dict({1:1, 0:-7}, ZZ)
    assert S == dup_from_raw_dict({0:8}, ZZ)
    assert T == dup_from_raw_dict({2:-8, 1:-12, 0:-1}, ZZ)

def test_dup_zz_hensel_lift():
    f = dup_from_raw_dict({4:1, 0:-1}, ZZ)

    f1 = dup_from_raw_dict({1:1, 0:-1}, ZZ)
    f2 = dup_from_raw_dict({1:1, 0:-2}, ZZ)
    f3 = dup_from_raw_dict({1:1, 0: 2}, ZZ)
    f4 = dup_from_raw_dict({1:1, 0: 1}, ZZ)

    ff_list = dup_zz_hensel_lift(5, f, [f1, f2, f3, f4], 4, ZZ)

    assert dup_to_raw_dict(ff_list[0]) == {0: -1,   1: 1}
    assert dup_to_raw_dict(ff_list[1]) == {0: -182, 1: 1}
    assert dup_to_raw_dict(ff_list[2]) == {0:  182, 1: 1}
    assert dup_to_raw_dict(ff_list[3]) == {0:  1,   1: 1}

def test_dup_zz_irreducible_p():
    assert dup_zz_irreducible_p([3, 2, 6, 8, 7], ZZ) is None
    assert dup_zz_irreducible_p([3, 2, 6, 8, 4], ZZ) is None

    assert dup_zz_irreducible_p([3, 2, 6, 8, 10], ZZ) == True
    assert dup_zz_irreducible_p([3, 2, 6, 8, 14], ZZ) == True

def test_dup_zz_cyclotomic_p():
    assert dup_zz_cyclotomic_p([1,-1], ZZ) == True
    assert dup_zz_cyclotomic_p([1,1], ZZ) == True
    assert dup_zz_cyclotomic_p([1,1,1], ZZ) == True
    assert dup_zz_cyclotomic_p([1,0,1], ZZ) == True
    assert dup_zz_cyclotomic_p([1,1,1,1,1], ZZ) == True
    assert dup_zz_cyclotomic_p([1,-1,1], ZZ) == True
    assert dup_zz_cyclotomic_p([1,1,1,1,1,1,1], ZZ) == True
    assert dup_zz_cyclotomic_p([1,0,0,0,1], ZZ) == True
    assert dup_zz_cyclotomic_p([1,0,0,1,0,0,1], ZZ) == True

    assert dup_zz_cyclotomic_p([], ZZ) == False
    assert dup_zz_cyclotomic_p([1], ZZ) == False
    assert dup_zz_cyclotomic_p([1, 0], ZZ) == False
    assert dup_zz_cyclotomic_p([1, 2], ZZ) == False
    assert dup_zz_cyclotomic_p([3, 1], ZZ) == False
    assert dup_zz_cyclotomic_p([1, 0, -1], ZZ) == False

    f = [1, 0, 1, 0, 0, 0,-1, 0, 1, 0,-1, 0, 0, 0, 1, 0, 1]
    assert dup_zz_cyclotomic_p(f, ZZ) == False

    g = [1, 0, 1, 0, 0, 0,-1, 0,-1, 0,-1, 0, 0, 0, 1, 0, 1]
    assert dup_zz_cyclotomic_p(g, ZZ) == True

    assert dup_zz_cyclotomic_p([QQ(1),QQ(1),QQ(1)], QQ) == True
    assert dup_zz_cyclotomic_p([QQ(1,2),QQ(1),QQ(1)], QQ) == False

def test_dup_zz_cyclotomic_poly():
    assert dup_zz_cyclotomic_poly(1, ZZ) == [1,-1]
    assert dup_zz_cyclotomic_poly(2, ZZ) == [1,1]
    assert dup_zz_cyclotomic_poly(3, ZZ) == [1,1,1]
    assert dup_zz_cyclotomic_poly(4, ZZ) == [1,0,1]
    assert dup_zz_cyclotomic_poly(5, ZZ) == [1,1,1,1,1]
    assert dup_zz_cyclotomic_poly(6, ZZ) == [1,-1,1]
    assert dup_zz_cyclotomic_poly(7, ZZ) == [1,1,1,1,1,1,1]
    assert dup_zz_cyclotomic_poly(8, ZZ) == [1,0,0,0,1]
    assert dup_zz_cyclotomic_poly(9, ZZ) == [1,0,0,1,0,0,1]

def test_dup_zz_cyclotomic_factor():
    assert dup_zz_cyclotomic_factor([], ZZ) is None
    assert dup_zz_cyclotomic_factor([1], ZZ) is None

    f = dup_from_raw_dict({10:2, 0:-1}, ZZ)
    assert dup_zz_cyclotomic_factor(f, ZZ) is None
    f = dup_from_raw_dict({10:1, 0:-3}, ZZ)
    assert dup_zz_cyclotomic_factor(f, ZZ) is None
    f = dup_from_raw_dict({10:1, 5:1, 0:-1}, ZZ)
    assert dup_zz_cyclotomic_factor(f, ZZ) is None

    f = dup_from_raw_dict({1:1,0:1}, ZZ)
    assert dup_zz_cyclotomic_factor(f, ZZ) == \
         [[1, 1]]

    f = dup_from_raw_dict({1:1,0:-1}, ZZ)
    assert dup_zz_cyclotomic_factor(f, ZZ) == \
        [[1, -1]]

    f = dup_from_raw_dict({2:1,0:1}, ZZ)
    assert dup_zz_cyclotomic_factor(f, ZZ) == \
        [[1, 0, 1]]

    f = dup_from_raw_dict({2:1,0:-1}, ZZ)
    assert dup_zz_cyclotomic_factor(f, ZZ) == \
        [[1,-1],
         [1, 1]]

    f = dup_from_raw_dict({27:1,0:1}, ZZ)
    assert dup_zz_cyclotomic_factor(f, ZZ) == \
        [[1, 1],
         [1, -1, 1],
         [1, 0, 0, -1, 0, 0, 1],
         [1, 0, 0, 0, 0, 0, 0, 0, 0, -1, 0, 0, 0, 0, 0, 0, 0, 0, 1]]

    f = dup_from_raw_dict({27:1,0:-1}, ZZ)
    assert dup_zz_cyclotomic_factor(f, ZZ) == \
        [[1, -1],
         [1, 1, 1],
         [1, 0, 0, 1, 0, 0, 1],
         [1, 0, 0, 0, 0, 0, 0, 0, 0, 1, 0, 0, 0, 0, 0, 0, 0, 0, 1]]

def test_dup_zz_factor():
    assert dup_zz_factor([], ZZ) == (0, [])
    assert dup_zz_factor([7], ZZ) == (7, [])
    assert dup_zz_factor([-7], ZZ) == (-7, [])

    assert dup_zz_factor_sqf([], ZZ) == (0, [])
    assert dup_zz_factor_sqf([7], ZZ) == (7, [])
    assert dup_zz_factor_sqf([-7], ZZ) == (-7, [])

    assert dup_zz_factor([2,4], ZZ) == \
        (2, [([1, 2], 1)])
    assert dup_zz_factor_sqf([2,4], ZZ) == \
        (2, [([1, 2], 1)])

    f = [1,0,0,1,1]

    for i in xrange(0, 20):
        assert dup_zz_factor(f, ZZ) == (1, [(f, 1)])

    assert dup_zz_factor([1,2,2], ZZ) == \
        (1, [([1,2,2], 1)])

    assert dup_zz_factor([18,12,2], ZZ) == \
        (2, [([3, 1], 2)])

    assert dup_zz_factor([-9,0,1], ZZ) == \
        (-1, [([3,-1], 1),
              ([3, 1], 1)])

    assert dup_zz_factor_sqf([-9,0,1], ZZ) == \
        (-1, [[3,-1],
              [3, 1]])

    assert dup_zz_factor([1,-6,11,-6], ZZ) == \
        (1, [([1,-3], 1),
             ([1,-2], 1),
             ([1,-1], 1)])

    assert dup_zz_factor_sqf([1,-6,11,-6], ZZ) == \
        (1, [[1,-3],
             [1,-2],
             [1,-1]])

    assert dup_zz_factor([3,10,13,10], ZZ) == \
        (1, [([1,2], 1),
             ([3,4,5], 1)])

    assert dup_zz_factor_sqf([3,10,13,10], ZZ) == \
        (1, [[1,2],
             [3,4,5]])

    assert dup_zz_factor([-1,0,0,0,1,0,0], ZZ) == \
        (-1, [([1,-1], 1),
              ([1, 1], 1),
              ([1, 0], 2),
              ([1, 0, 1], 1)])

    f = [1080, 5184, 2099, 744, 2736, -648, 129, 0, -324]

    assert dup_zz_factor(f, ZZ) == \
        (1, [([5, 24, 9, 0, 12], 1),
             ([216, 0, 31, 0, -27], 1)])

    f = [-29802322387695312500000000000000000000,
          0, 0, 0, 0,
          2980232238769531250000000000000000,
          0, 0, 0, 0,
          1743435859680175781250000000000,
          0, 0, 0, 0,
          114142894744873046875000000,
          0, 0, 0, 0,
          -210106372833251953125,
          0, 0, 0, 0,
          95367431640625]

    assert dup_zz_factor(f, ZZ) == \
        (-95367431640625, [([5, -1], 1),
                           ([100, 10, -1], 2),
                           ([625, 125, 25, 5, 1], 1),
                           ([10000, -3000, 400, -20, 1], 2),
                           ([10000,  2000, 400,  30, 1], 2)])

    f = dup_from_raw_dict({10:1, 0:-1}, ZZ)

    setup('USE_CYCLOTOMIC_FACTOR', True)
    F_0 = dup_zz_factor(f, ZZ)

    setup('USE_CYCLOTOMIC_FACTOR', False)
    F_1 = dup_zz_factor(f, ZZ)

    assert F_0 == F_1 == \
        (1, [([1,-1], 1),
             ([1, 1], 1),
             ([1,-1, 1,-1, 1], 1),
             ([1, 1, 1, 1, 1], 1)])

    setup('USE_CYCLOTOMIC_FACTOR')

    f = dup_from_raw_dict({10:1, 0:1}, ZZ)

    setup('USE_CYCLOTOMIC_FACTOR', True)
    F_0 = dup_zz_factor(f, ZZ)

    setup('USE_CYCLOTOMIC_FACTOR', False)
    F_1 = dup_zz_factor(f, ZZ)

    assert F_0 == F_1 == \
        (1, [([1, 0, 1], 1),
             ([1, 0, -1, 0, 1, 0, -1, 0, 1], 1)])

    setup('USE_CYCLOTOMIC_FACTOR')

def test_dmp_zz_wang():
    p = ZZ(nextprime(dmp_zz_mignotte_bound(w_1, 2, ZZ)))

    assert p == ZZ(6291469)

    t_1, k_1, e_1 = dmp_normal([[1],[]], 1, ZZ), 1, ZZ(-14)
    t_2, k_2, e_2 = dmp_normal([[1, 0]], 1, ZZ), 2, ZZ(3)
    t_3, k_3, e_3 = dmp_normal([[1],[ 1, 0]], 1, ZZ), 2, ZZ(-11)
    t_4, k_4, e_4 = dmp_normal([[1],[-1, 0]], 1, ZZ), 1, ZZ(-17)

    T = [t_1, t_2, t_3, t_4]
    K = [k_1, k_2, k_3, k_4]
    E = [e_1, e_2, e_3, e_4]

    T = zip(T, K)

    A = [ZZ(-14), ZZ(3)]

    S = dmp_eval_tail(w_1, A, 2, ZZ)
    cs, s = dup_primitive(S, ZZ)

    assert cs == 1 and s == S == \
        dup_normal([1036728, 915552, 55748, 105621, -17304, -26841, -644], ZZ)

    assert dmp_zz_wang_non_divisors(E, cs, 4, ZZ) == [7, 3, 11, 17]
    assert dup_sqf_p(s, ZZ) and dup_degree(s) == dmp_degree(w_1, 2)

    _, H = dup_zz_factor_sqf(s, ZZ)

    h_1 = dup_normal([44,  42,   1], ZZ)
    h_2 = dup_normal([126, -9,  28], ZZ)
    h_3 = dup_normal([187,  0, -23], ZZ)

    assert H == [h_1, h_2, h_3]

    lc_1 = dmp_normal([[-4], [-4,0]], 1, ZZ)
    lc_2 = dmp_normal([[-1,0,0], []], 1, ZZ)
    lc_3 = dmp_normal([[1], [], [-1,0,0]], 1, ZZ)

    LC = [lc_1, lc_2, lc_3]

    assert dmp_zz_wang_lead_coeffs(w_1, T, cs, E, H, A, 2, ZZ) == (w_1, H, LC)

    H_1 = [ dmp_normal(t, 0, ZZ) for t in [[44L,42L,1L],[126L,-9L,28L],[187L,0L,-23L]] ]
    H_2 = [ dmp_normal(t, 1, ZZ) for t in [[[-4,-12],[-3,0],[1]],[[-9,0],[-9],[-2,0]],[[1,0,-9],[],[1,-9]]] ]
    H_3 = [ dmp_normal(t, 1, ZZ) for t in [[[-4,-12],[-3,0],[1]],[[-9,0],[-9],[-2,0]],[[1,0,-9],[],[1,-9]]] ]

    c_1 = dmp_normal([-70686,-5863,-17826,2009,5031,74], 0, ZZ)
    c_2 = dmp_normal([[9,12,-45,-108,-324],[18,-216,-810,0],[2,9,-252,-288,-945],[-30,-414,0],[2,-54,-3,81],[12,0]], 1, ZZ)
    c_3 = dmp_normal([[-36,-108,0],[-27,-36,-108],[-8,-42,0],[-6,0,9],[2,0]], 1, ZZ)

    T_1 = [ dmp_normal(t, 0, ZZ) for t in [[-3,0],[-2],[1]] ]
    T_2 = [ dmp_normal(t, 1, ZZ) for t in [[[-1,0],[]],[[-3],[]],[[-6]]] ]
    T_3 = [ dmp_normal(t, 1, ZZ) for t in [[[]],[[]],[[-1]]] ]

    assert dmp_zz_diophantine(H_1, c_1,        [], 5, p, 0, ZZ) == T_1
    assert dmp_zz_diophantine(H_2, c_2, [ZZ(-14)], 5, p, 1, ZZ) == T_2
    assert dmp_zz_diophantine(H_3, c_3, [ZZ(-14)], 5, p, 1, ZZ) == T_3

    factors = dmp_zz_wang_hensel_lifting(w_1, H, LC, A, p, 2, ZZ)

    assert dmp_expand(factors, 2, ZZ) == w_1

def test_dmp_zz_factor():
    assert dmp_zz_factor([], 0, ZZ) == (0, [])
    assert dmp_zz_factor([7], 0, ZZ) == (7, [])
    assert dmp_zz_factor([-7], 0, ZZ) == (-7, [])

    assert dmp_zz_factor([[]], 1, ZZ) == (0, [])
    assert dmp_zz_factor([[7]], 1, ZZ) == (7, [])
    assert dmp_zz_factor([[-7]], 1, ZZ) == (-7, [])

    assert dmp_zz_factor([[1], []], 1, ZZ) == \
        (1, [([[1], []], 1)])

    assert dmp_zz_factor([[4], []], 1, ZZ) == \
        (4, [([[1], []], 1)])

    assert dmp_zz_factor([[4], [2]], 1, ZZ) == \
        (2, [([[2], [1]], 1)])

    assert dmp_zz_factor([[1, 0], [1]], 1, ZZ) == \
        (1, [([[1, 0], [1]], 1)])

    assert dmp_zz_factor([[1,0,1]], 1, ZZ) == \
        (1, [([[1, 0, 1]], 1)])

    assert dmp_zz_factor([[1,0,-1]], 1, ZZ) == \
        (1, [([[1,-1]], 1),
             ([[1, 1]], 1)])

    assert dmp_zz_factor([[1, 6, 9], [], [-1]], 1, ZZ) == \
        (1, [([[1, 3], [-1]], 1), ([[1, 3], [1]], 1)])

    assert dmp_zz_factor([1, 0, -9], 0, ZZ) == \
        (1, [([1, -3], 1), ([1, 3], 1)])

    assert dmp_zz_factor([[1, 0, 0], [], [-9]], 1, ZZ) == \
        (1, [([[1, 0], [-3]], 1), ([[1, 0], [3]], 1)])

    assert dmp_zz_factor([[[1, 0, 0], [], []], [[]], [[-9]]], 2, ZZ) == \
        (1, [([[[1, 0], []], [[-3]]], 1), ([[[1, 0], []], [[3]]], 1)])

    assert dmp_zz_factor([[[[1, 0, 0], [], []], [[]], [[]]], [[[]]], [[[-9]]]], 3, ZZ) == \
        (1, [([[[[1, 0], []], [[]]], [[[-3]]]], 1), ([[[[1, 0], []], [[]]], [[[3]]]], 1)])

    assert dmp_zz_factor(f_1, 2, ZZ) == \
        (1, [([[[1]], [[1, 0], [20]]], 1),
             ([[[1], []], [[1, 10]]],  1),
             ([[[1, 0]], [[1], [30]]], 1)])

    assert dmp_zz_factor(f_2, 2, ZZ) == \
        (1, [([[[1], [], [1, 0, 0]], [[]], [[1], [90]]], 1),
             ([[[1], [1, 0]], [[]], [[]], [[1, -11]]],   1)])

    assert dmp_zz_factor(f_3, 2, ZZ) == \
        (1, [([[[1], [], []], [[1, 0, 0, 0, 1]], [[1, 0]]], 1),
             ([[[1]], [[]], [[1, 0], []], [[1], [1, 0, 0, 0], []]], 1)])

    assert dmp_zz_factor(f_4, 2, ZZ) == \
        (-1, [([[[1], [], [], []], [[1, 0, 0]]], 1),
              ([[[1, 0]], [[]], [[1, 0, 0], [], [], [], [5]]], 1),
              ([[[1], []], [[]], [[]], [[-1, 0, -3]]], 1),
              ([[[1], [], [], [], []], [[]], [[]], [[1, 0, 0]]], 1)])

    assert dmp_zz_factor(f_5, 2, ZZ) == \
        (-1, [([[[1]], [[1], [-1, 0]]], 3)])

    assert dmp_zz_factor(f_6, 3, ZZ) == \
        (1, [([[[[47]], [[]]], [[[1, 0, 0], [], [], [-1, 0, 0]]]], 1),
             ([[[[45]]], [[[]]], [[[]]], [[[-9]], [[-1]], [[]], [[3], [], [2, 0], []]]], 1)])

    assert dmp_zz_factor(w_1, 2, ZZ) == \
        (1, [([[[1], [], [-1, 0, 0]], [[]], [[1], [-1, 0, 0]]], 1),
             ([[[1, 0, 0], []], [[3, 0]], [[2], []]], 1),
             ([[[4], [4, 0]], [[1, 0], []], [[-1]]], 1)])

    f = [[-12, 0], [],
         [], [],
         [240, 0, 0, 0], [],
         [-768, 0, 0, 0, 0], [],
         [1080, 0, 0, 0, 0, 0], [],
         [-768, 0, 0, 0, 0, 0, 0], [],
         [240, 0, 0, 0, 0, 0, 0, 0], [],
         [], [],
         [-12, 0, 0, 0, 0, 0, 0, 0, 0, 0]]

    assert dmp_zz_factor(f, 1, ZZ) == \
        (-12, [([[1, 0]], 1),
               ([[1], [], [-1, 0]], 6),
               ([[1], [], [6, 0], [], [1, 0, 0]], 1)])

def test_dup_ext_factor():
    h = [QQ(1),QQ(0),QQ(1)]
    K = QQ.algebraic_field(I)

    assert dup_ext_factor([], K) == (ANP([], h, QQ), [])

    f = [ANP([QQ(1)], h, QQ), ANP([QQ(1)], h, QQ)]

    assert dup_ext_factor(f, K) == (ANP([QQ(1)], h, QQ), [(f, 1)])

    g = [ANP([QQ(2)], h, QQ), ANP([QQ(2)], h, QQ)]

    assert dup_ext_factor(g, K) == (ANP([QQ(2)], h, QQ), [(f, 1)])

    f = [ANP([QQ(7)], h, QQ), ANP([], h, QQ), ANP([], h, QQ), ANP([], h, QQ), ANP([QQ(1,1)], h, QQ)]
    g = [ANP([QQ(1)], h, QQ), ANP([], h, QQ), ANP([], h, QQ), ANP([], h, QQ), ANP([QQ(1,7)], h, QQ)]

    assert dup_ext_factor(f, K) == (ANP([QQ(7)], h, QQ), [(g, 1)])

    f = [ANP([QQ(1)], h, QQ), ANP([], h, QQ), ANP([], h, QQ), ANP([], h, QQ), ANP([QQ(1)], h, QQ)]

    assert dup_ext_factor(f, K) == \
        (ANP([QQ(1,1)], h, QQ), [
            ([ANP([QQ(1)], h, QQ), ANP([], h, QQ), ANP([QQ(-1),QQ(0)], h, QQ)], 1),
            ([ANP([QQ(1)], h, QQ), ANP([], h, QQ), ANP([QQ( 1),QQ(0)], h, QQ)], 1),
         ])

    f = [ANP([QQ(1)], h, QQ), ANP([], h, QQ), ANP([], h, QQ), ANP([], h, QQ), ANP([QQ(1)], h, QQ)]

    assert dup_ext_factor(f, K) == \
        (ANP([QQ(1,1)], h, QQ), [
            ([ANP([QQ(1)], h, QQ), ANP([], h, QQ), ANP([QQ(-1),QQ(0)], h, QQ)], 1),
            ([ANP([QQ(1)], h, QQ), ANP([], h, QQ), ANP([QQ( 1),QQ(0)], h, QQ)], 1),
         ])

    h = [QQ(1),QQ(0),QQ(-2)]
    K = QQ.algebraic_field(sqrt(2))

    f = [ANP([QQ(1)], h, QQ), ANP([], h, QQ), ANP([], h, QQ), ANP([], h, QQ), ANP([QQ(1,1)], h, QQ)]

    assert dup_ext_factor(f, K) == \
        (ANP([QQ(1)], h, QQ), [
            ([ANP([QQ(1)], h, QQ), ANP([QQ(-1),QQ(0)], h, QQ), ANP([QQ(1)], h, QQ)], 1),
            ([ANP([QQ(1)], h, QQ), ANP([QQ( 1),QQ(0)], h, QQ), ANP([QQ(1)], h, QQ)], 1),
         ])

    f = [ANP([QQ(1,1)], h, QQ), ANP([2,0], h, QQ), ANP([QQ(2,1)], h, QQ)]

    assert dup_ext_factor(f, K) == \
        (ANP([QQ(1,1)], h, QQ), [
            ([ANP([1], h, QQ), ANP([1,0], h, QQ)], 2),
        ])

    assert dup_ext_factor(dup_pow(f, 3, K), K) == \
        (ANP([QQ(1,1)], h, QQ), [
            ([ANP([1], h, QQ), ANP([1,0], h, QQ)], 6),
        ])

    f = dup_mul_ground(f, ANP([QQ(2,1)], h, QQ), K)

    assert dup_ext_factor(f, K) == \
        (ANP([QQ(2,1)], h, QQ), [
            ([ANP([1], h, QQ), ANP([1,0], h, QQ)], 2),
        ])

    assert dup_ext_factor(dup_pow(f, 3, K), K) == \
        (ANP([QQ(8,1)], h, QQ), [
            ([ANP([1], h, QQ), ANP([1,0], h, QQ)], 6),
        ])

    h = [QQ(1,1), QQ(0,1), QQ(1,1)]
    K = QQ.algebraic_field(I)

    f = [ANP([QQ(4,1)], h, QQ), ANP([], h, QQ), ANP([QQ(9,1)], h, QQ)]

    assert dup_ext_factor(f, K) == \
        (ANP([QQ(4,1)], h, QQ), [
            ([ANP([QQ(1,1)], h, QQ), ANP([-QQ(3,2), QQ(0,1)], h, QQ)], 1),
            ([ANP([QQ(1,1)], h, QQ), ANP([ QQ(3,2), QQ(0,1)], h, QQ)], 1),
        ])

    f = [ANP([QQ(4,1)], h, QQ), ANP([QQ(8,1)], h, QQ), ANP([QQ(77,1)], h, QQ), ANP([QQ(18,1)], h, QQ), ANP([QQ(153,1)], h, QQ)]

    assert dup_ext_factor(f, K) == \
        (ANP([QQ(4,1)], h, QQ), [
            ([ANP([QQ(1,1)], h, QQ), ANP([-QQ(4,1), QQ(1,1)], h, QQ)], 1),
            ([ANP([QQ(1,1)], h, QQ), ANP([-QQ(3,2), QQ(0,1)], h, QQ)], 1),
            ([ANP([QQ(1,1)], h, QQ), ANP([ QQ(3,2), QQ(0,1)], h, QQ)], 1),
            ([ANP([QQ(1,1)], h, QQ), ANP([ QQ(4,1), QQ(1,1)], h, QQ)], 1),
        ])

def test_dmp_ext_factor():
    h = [QQ(1),QQ(0),QQ(-2)]
    K = QQ.algebraic_field(sqrt(2))

    assert dmp_ext_factor([], 0, K) == (ANP([], h, QQ), [])
    assert dmp_ext_factor([[]], 1, K) == (ANP([], h, QQ), [])

    f = [[ANP([QQ(1)], h, QQ)], [ANP([QQ(1)], h, QQ)]]

    assert dmp_ext_factor(f, 1, K) == (ANP([QQ(1)], h, QQ), [(f, 1)])

    g = [[ANP([QQ(2)], h, QQ)], [ANP([QQ(2)], h, QQ)]]

    assert dmp_ext_factor(g, 1, K) == (ANP([QQ(2)], h, QQ), [(f, 1)])

    f = [[ANP([QQ(1)], h, QQ)], [], [ANP([QQ(-2)], h, QQ), ANP([], h, QQ), ANP([], h, QQ)]]

    assert dmp_ext_factor(f, 1, K) == \
        (ANP([QQ(1)], h, QQ), [
            ([[ANP([QQ(1)], h, QQ)], [ANP([QQ(-1),QQ(0)], h, QQ), ANP([], h, QQ)]], 1),
            ([[ANP([QQ(1)], h, QQ)], [ANP([QQ( 1),QQ(0)], h, QQ), ANP([], h, QQ)]], 1),
        ])

    f = [[ANP([QQ(2)], h, QQ)], [], [ANP([QQ(-4)], h, QQ), ANP([], h, QQ), ANP([], h, QQ)]]

    assert dmp_ext_factor(f, 1, K) == \
        (ANP([QQ(2)], h, QQ), [
            ([[ANP([QQ(1)], h, QQ)], [ANP([QQ(-1),QQ(0)], h, QQ), ANP([], h, QQ)]], 1),
            ([[ANP([QQ(1)], h, QQ)], [ANP([QQ( 1),QQ(0)], h, QQ), ANP([], h, QQ)]], 1),
        ])

def test_dup_factor_list():
    assert dup_factor_list([], ZZ) == (ZZ(0), [])
    assert dup_factor_list([], QQ) == (QQ(0), [])
    assert dup_factor_list([], ZZ['y']) == (DMP([],ZZ), [])
    assert dup_factor_list([], QQ['y']) == (DMP([],QQ), [])

    assert dup_factor_list_include([], ZZ) == [([], 1)]

    assert dup_factor_list([ZZ(7)], ZZ) == (ZZ(7), [])
    assert dup_factor_list([QQ(1,7)], QQ) == (QQ(1,7), [])
    assert dup_factor_list([DMP([ZZ(7)],ZZ)], ZZ['y']) == (DMP([ZZ(7)],ZZ), [])
    assert dup_factor_list([DMP([QQ(1,7)],QQ)], QQ['y']) == (DMP([QQ(1,7)],QQ), [])

    assert dup_factor_list_include([ZZ(7)], ZZ) == [([ZZ(7)], 1)]

    assert dup_factor_list([ZZ(1),ZZ(2),ZZ(1)], ZZ) == \
        (ZZ(1), [([ZZ(1), ZZ(1)], 2)])
    assert dup_factor_list([QQ(1,2),QQ(1),QQ(1,2)], QQ) == \
        (QQ(1,2), [([QQ(1),QQ(1)], 2)])

    assert dup_factor_list_include([ZZ(1),ZZ(2),ZZ(1)], ZZ) == \
        [([ZZ(1), ZZ(1)], 2)]

    K = FF(2)

    assert dup_factor_list([K(1),K(0),K(1)], K) == \
        (K(1), [([K(1), K(1)], 2)])

    assert dup_factor_list([RR(1.0),RR(2.0),RR(1.0)], RR) == \
        (RR(1.0), [([RR(1.0),RR(1.0)], 2)])
    assert dup_factor_list([RR(2.0),RR(4.0),RR(2.0)], RR) == \
        (RR(2.0), [([RR(1.0),RR(1.0)], 2)])


    f = [DMP([ZZ(4),ZZ(0)],ZZ),DMP([ZZ(4),ZZ(0),ZZ(0)],ZZ),DMP([],ZZ)]

    assert dup_factor_list(f, ZZ['y']) == \
        (DMP([ZZ(4)],ZZ), [([DMP([ZZ(1),ZZ(0)],ZZ)], 1),
                           ([DMP([ZZ(1)],ZZ),DMP([],ZZ)], 1),
                           ([DMP([ZZ(1)],ZZ),DMP([ZZ(1),ZZ(0)],ZZ)], 1)])


    f = [DMP([QQ(1,2),QQ(0)],ZZ),DMP([QQ(1,2),QQ(0),QQ(0)],ZZ),DMP([],ZZ)]

    assert dup_factor_list(f, QQ['y']) == \
        (DMP([QQ(1,2)],QQ), [([DMP([QQ(1),QQ(0)],QQ)], 1),
                             ([DMP([QQ(1)],QQ),DMP([],QQ)], 1),
                             ([DMP([QQ(1)],QQ),DMP([QQ(1),QQ(0)],QQ)], 1)])

    K = QQ.algebraic_field(I)
    h = [QQ(1,1), QQ(0,1), QQ(1,1)]

    f = [ANP([QQ(1,1)], h, QQ), ANP([], h, QQ), ANP([QQ(2,1)], h, QQ), ANP([], h, QQ), ANP([], h, QQ)]

    assert dup_factor_list(f, K) == \
        (ANP([QQ(1,1)], h, QQ), [([ANP([QQ(1,1)], h, QQ), ANP([], h, QQ)], 2),
                                 ([ANP([QQ(1,1)], h, QQ), ANP([], h, QQ), ANP([QQ(2,1)], h, QQ)], 1)])

    raises(DomainError, "dup_factor_list([EX(sin(1))], EX)")

def test_dmp_factor_list():
    assert dmp_factor_list([[]], 1, ZZ) == (ZZ(0), [])
    assert dmp_factor_list([[]], 1, QQ) == (QQ(0), [])
    assert dmp_factor_list([[]], 1, ZZ['y']) == (DMP([],ZZ), [])
    assert dmp_factor_list([[]], 1, QQ['y']) == (DMP([],QQ), [])

    assert dmp_factor_list_include([[]], 1, ZZ) == [([[]], 1)]

    assert dmp_factor_list([[ZZ(7)]], 1, ZZ) == (ZZ(7), [])
    assert dmp_factor_list([[QQ(1,7)]], 1, QQ) == (QQ(1,7), [])
    assert dmp_factor_list([[DMP([ZZ(7)],ZZ)]], 1, ZZ['y']) == (DMP([ZZ(7)],ZZ), [])
    assert dmp_factor_list([[DMP([QQ(1,7)],QQ)]], 1, QQ['y']) == (DMP([QQ(1,7)],QQ), [])

    assert dmp_factor_list_include([[ZZ(7)]], 1, ZZ) == [([[ZZ(7)]], 1)]

    f, g = [ZZ(1),ZZ(2),ZZ(1)], [ZZ(1),ZZ(1)]

    assert dmp_factor_list(dmp_nest(f, 200, ZZ), 200, ZZ) == \
        (ZZ(1), [(dmp_nest(g, 200, ZZ), 2)])

    assert dmp_factor_list(dmp_raise(f, 200, 0, ZZ), 200, ZZ) == \
        (ZZ(1), [(dmp_raise(g, 200, 0, ZZ), 2)])

    assert dmp_factor_list([ZZ(1),ZZ(2),ZZ(1)], 0, ZZ) == \
        (ZZ(1), [([ZZ(1), ZZ(1)], 2)])
    assert dmp_factor_list([QQ(1,2),QQ(1),QQ(1,2)], 0, QQ) == \
        (QQ(1,2), [([QQ(1),QQ(1)], 2)])

    assert dmp_factor_list([[ZZ(1)],[ZZ(2)],[ZZ(1)]], 1, ZZ) == \
        (ZZ(1), [([[ZZ(1)], [ZZ(1)]], 2)])
    assert dmp_factor_list([[QQ(1,2)],[QQ(1)],[QQ(1,2)]], 1, QQ) == \
        (QQ(1,2), [([[QQ(1)],[QQ(1)]], 2)])

    f = [[ZZ(4),ZZ(0)],[ZZ(4),ZZ(0),ZZ(0)],[]]

    assert dmp_factor_list(f, 1, ZZ) == \
        (ZZ(4), [([[ZZ(1),ZZ(0)]], 1),
                 ([[ZZ(1)],[]], 1),
                 ([[ZZ(1)],[ZZ(1),ZZ(0)]], 1)])

    assert dmp_factor_list_include(f, 1, ZZ) == \
        [([[ZZ(4),ZZ(0)]], 1),
         ([[ZZ(1)],[]], 1),
         ([[ZZ(1)],[ZZ(1),ZZ(0)]], 1)]

    f = [[QQ(1,2),QQ(0)],[QQ(1,2),QQ(0),QQ(0)],[]]

    assert dmp_factor_list(f, 1, QQ) == \
        (QQ(1,2), [([[QQ(1),QQ(0)]], 1),
                   ([[QQ(1)],[]], 1),
                   ([[QQ(1)],[QQ(1),QQ(0)]], 1)])

    f = [[RR(2.0)],[],[-RR(8.0),RR(0.0),RR(0.0)]]

    assert dmp_factor_list(f, 1, RR) == \
        (RR(2.0), [([[RR(1.0)],[-RR(2.0),RR(0.0)]], 1),
                   ([[RR(1.0)],[ RR(2.0),RR(0.0)]], 1)])

    f = [[DMP([ZZ(4),ZZ(0)],ZZ)],[DMP([ZZ(4),ZZ(0),ZZ(0)],ZZ)],[DMP([],ZZ)]]

    assert dmp_factor_list(f, 1, ZZ['y']) == \
        (DMP([ZZ(4)],ZZ), [([[DMP([ZZ(1),ZZ(0)],ZZ)]], 1),
                           ([[DMP([ZZ(1)],ZZ)],[]], 1),
                           ([[DMP([ZZ(1)],ZZ)],[DMP([ZZ(1),ZZ(0)],ZZ)]], 1)])

    f = [[DMP([QQ(1,2),QQ(0)],ZZ)],[DMP([QQ(1,2),QQ(0),QQ(0)],ZZ)],[DMP([],ZZ)]]

    assert dmp_factor_list(f, 1, QQ['y']) == \
        (DMP([QQ(1,2)],QQ), [([[DMP([QQ(1),QQ(0)],QQ)]], 1),
                             ([[DMP([QQ(1)],QQ)],[]], 1),
                             ([[DMP([QQ(1)],QQ)],[DMP([QQ(1),QQ(0)],QQ)]], 1)])

    K = FF(2)

    raises(DomainError, "dmp_factor_list([[K(1)],[],[K(1),K(0),K(0)]], 1, K)")
    raises(DomainError, "dmp_factor_list([[EX(sin(1))]], 1, EX)")
<|MERGE_RESOLUTION|>--- conflicted
+++ resolved
@@ -42,11 +42,8 @@
 from sympy.polys.polyerrors import DomainError
 from sympy.polys.polyclasses import DMP, DMF, ANP
 from sympy.polys.domains import FF, ZZ, QQ, RR, EX
-<<<<<<< HEAD
-=======
 
 from sympy import nextprime, sin, sqrt, I
->>>>>>> c9470ac4
 
 from sympy.utilities.pytest import raises
 
