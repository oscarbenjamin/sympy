from sympy import (Symbol, Set, Union, Interval, oo, S, sympify, nan,
    Max, Min, Float,
    FiniteSet, Intersection, imageset, I, true, false, ProductSet,
    sqrt, Complement, EmptySet, sin, cos, Lambda, ImageSet, pi,
    Pow, Contains, Sum, rootof, SymmetricDifference, Piecewise,
    Matrix, Range, Add, symbols, zoo, Rational)
from mpmath import mpi

from sympy.core.expr import unchanged
from sympy.core.relational import Eq, Ne, Le, Lt, LessThan
from sympy.logic import And, Or, Xor
from sympy.testing.pytest import raises, XFAIL, warns_deprecated_sympy

from sympy.abc import x, y, z, m, n


def test_imageset():
    ints = S.Integers
    assert imageset(x, x - 1, S.Naturals) is S.Naturals0
    assert imageset(x, x + 1, S.Naturals0) is S.Naturals
    assert imageset(x, abs(x), S.Naturals0) is S.Naturals0
    assert imageset(x, abs(x), S.Naturals) is S.Naturals
    assert imageset(x, abs(x), S.Integers) is S.Naturals0
    # issue 16878a
    r = symbols('r', real=True)
    assert imageset(x, (x, x), S.Reals)._contains((1, r)) == None
    assert imageset(x, (x, x), S.Reals)._contains((1, 2)) == False
    assert (r, r) in imageset(x, (x, x), S.Reals)
    assert 1 + I in imageset(x, x + I, S.Reals)
    assert {1} not in imageset(x, (x,), S.Reals)
    assert (1, 1) not in imageset(x, (x,) , S.Reals)
    raises(TypeError, lambda: imageset(x, ints))
    raises(ValueError, lambda: imageset(x, y, z, ints))
    raises(ValueError, lambda: imageset(Lambda(x, cos(x)), y))
    assert (1, 2) in imageset(Lambda((x, y), (x, y)), ints, ints)
    raises(ValueError, lambda: imageset(Lambda(x, x), ints, ints))
    assert imageset(cos, ints) == ImageSet(Lambda(x, cos(x)), ints)
    def f(x):
        return cos(x)
    assert imageset(f, ints) == imageset(x, cos(x), ints)
    f = lambda x: cos(x)
    assert imageset(f, ints) == ImageSet(Lambda(x, cos(x)), ints)
    assert imageset(x, 1, ints) == FiniteSet(1)
    assert imageset(x, y, ints) == {y}
    assert imageset((x, y), (1, z), ints, S.Reals) == {(1, z)}
    clash = Symbol('x', integer=true)
    assert (str(imageset(lambda x: x + clash, Interval(-2, 1)).lamda.expr)
        in ('_x + x', 'x + _x'))
    x1, x2 = symbols("x1, x2")
    assert imageset(lambda x, y: Add(x, y), Interval(1, 2), Interval(2, 3)) == \
        ImageSet(Lambda((x1, x2), x1+x2), Interval(1, 2), Interval(2, 3))


def test_is_empty():
    for s in [S.Naturals, S.Naturals0, S.Integers, S.Rationals, S.Reals,
            S.UniversalSet]:
        assert s.is_empty is False

    assert S.EmptySet.is_empty is True


def test_is_finiteset():
    for s in [S.Naturals, S.Naturals0, S.Integers, S.Rationals, S.Reals,
            S.UniversalSet]:
        assert s.is_finite_set is False

    assert S.EmptySet.is_finite_set is True

    assert FiniteSet(1, 2).is_finite_set is True
    assert Interval(1, 2).is_finite_set is False
    assert Interval(x, y).is_finite_set is None
    assert ProductSet(FiniteSet(1), FiniteSet(2)).is_finite_set is True
    assert ProductSet(FiniteSet(1), Interval(1, 2)).is_finite_set is False
    assert ProductSet(FiniteSet(1), Interval(x, y)).is_finite_set is None
    assert Union(Interval(0, 1), Interval(2, 3)).is_finite_set is False
    assert Union(FiniteSet(1), Interval(2, 3)).is_finite_set is False
    assert Union(FiniteSet(1), FiniteSet(2)).is_finite_set is True
    assert Union(FiniteSet(1), Interval(x, y)).is_finite_set is None
    assert Intersection(Interval(x, y), FiniteSet(1)).is_finite_set is True
    assert Intersection(Interval(x, y), Interval(1, 2)).is_finite_set is None
    assert Intersection(FiniteSet(x), FiniteSet(y)).is_finite_set is True
    assert Complement(FiniteSet(1), Interval(x, y)).is_finite_set is True
    assert Complement(Interval(x, y), FiniteSet(1)).is_finite_set is None
    assert Complement(Interval(1, 2), FiniteSet(x)).is_finite_set is False


def test_deprecated_is_EmptySet():
    with warns_deprecated_sympy():
        S.EmptySet.is_EmptySet


def test_interval_arguments():
    assert Interval(0, oo) == Interval(0, oo, False, True)
    assert Interval(0, oo).right_open is true
    assert Interval(-oo, 0) == Interval(-oo, 0, True, False)
    assert Interval(-oo, 0).left_open is true
    assert Interval(oo, -oo) == S.EmptySet
    assert Interval(oo, oo) == S.EmptySet
    assert Interval(-oo, -oo) == S.EmptySet
    assert Interval(oo, x) == S.EmptySet
    assert Interval(oo, oo) == S.EmptySet
    assert Interval(x, -oo) == S.EmptySet
    assert Interval(x, x) == {x}

    assert isinstance(Interval(1, 1), FiniteSet)
    e = Sum(x, (x, 1, 3))
    assert isinstance(Interval(e, e), FiniteSet)

    assert Interval(1, 0) == S.EmptySet
    assert Interval(1, 1).measure == 0

    assert Interval(1, 1, False, True) == S.EmptySet
    assert Interval(1, 1, True, False) == S.EmptySet
    assert Interval(1, 1, True, True) == S.EmptySet


    assert isinstance(Interval(0, Symbol('a')), Interval)
    assert Interval(Symbol('a', real=True, positive=True), 0) == S.EmptySet
    raises(ValueError, lambda: Interval(0, S.ImaginaryUnit))
    raises(ValueError, lambda: Interval(0, Symbol('z', extended_real=False)))
    raises(ValueError, lambda: Interval(x, x + S.ImaginaryUnit))

    raises(NotImplementedError, lambda: Interval(0, 1, And(x, y)))
    raises(NotImplementedError, lambda: Interval(0, 1, False, And(x, y)))
    raises(NotImplementedError, lambda: Interval(0, 1, z, And(x, y)))


def test_interval_symbolic_end_points():
    a = Symbol('a', real=True)

    assert Union(Interval(0, a), Interval(0, 3)).sup == Max(a, 3)
    assert Union(Interval(a, 0), Interval(-3, 0)).inf == Min(-3, a)

    assert Interval(0, a).contains(1) == LessThan(1, a)


def test_interval_is_empty():
    x, y = symbols('x, y')
    r = Symbol('r', real=True)
    p = Symbol('p', positive=True)
    n = Symbol('n', negative=True)
    nn = Symbol('nn', nonnegative=True)
    assert Interval(1, 2).is_empty == False
    assert Interval(3, 3).is_empty == False  # FiniteSet
    assert Interval(r, r).is_empty == False  # FiniteSet
    assert Interval(r, r + nn).is_empty == False
    assert Interval(x, x).is_empty == False
    assert Interval(1, oo).is_empty == False
    assert Interval(-oo, oo).is_empty == False
    assert Interval(-oo, 1).is_empty == False
    assert Interval(x, y).is_empty == None
    assert Interval(r, oo).is_empty == False  # real implies finite
    assert Interval(n, 0).is_empty == False
    assert Interval(n, 0, left_open=True).is_empty == False
    assert Interval(p, 0).is_empty == True  # EmptySet
    assert Interval(nn, 0).is_empty == None
    assert Interval(n, p).is_empty == False
    assert Interval(0, p, left_open=True).is_empty == False
    assert Interval(0, p, right_open=True).is_empty == False
    assert Interval(0, nn, left_open=True).is_empty == None
    assert Interval(0, nn, right_open=True).is_empty == None


def test_union():
    assert Union(Interval(1, 2), Interval(2, 3)) == Interval(1, 3)
    assert Union(Interval(1, 2), Interval(2, 3, True)) == Interval(1, 3)
    assert Union(Interval(1, 3), Interval(2, 4)) == Interval(1, 4)
    assert Union(Interval(1, 2), Interval(1, 3)) == Interval(1, 3)
    assert Union(Interval(1, 3), Interval(1, 2)) == Interval(1, 3)
    assert Union(Interval(1, 3, False, True), Interval(1, 2)) == \
        Interval(1, 3, False, True)
    assert Union(Interval(1, 3), Interval(1, 2, False, True)) == Interval(1, 3)
    assert Union(Interval(1, 2, True), Interval(1, 3)) == Interval(1, 3)
    assert Union(Interval(1, 2, True), Interval(1, 3, True)) == \
        Interval(1, 3, True)
    assert Union(Interval(1, 2, True), Interval(1, 3, True, True)) == \
        Interval(1, 3, True, True)
    assert Union(Interval(1, 2, True, True), Interval(1, 3, True)) == \
        Interval(1, 3, True)
    assert Union(Interval(1, 3), Interval(2, 3)) == Interval(1, 3)
    assert Union(Interval(1, 3, False, True), Interval(2, 3)) == \
        Interval(1, 3)
    assert Union(Interval(1, 2, False, True), Interval(2, 3, True)) != \
        Interval(1, 3)
    assert Union(Interval(1, 2), S.EmptySet) == Interval(1, 2)
    assert Union(S.EmptySet) == S.EmptySet

    assert Union(Interval(0, 1), *[FiniteSet(1.0/n) for n in range(1, 10)]) == \
        Interval(0, 1)
    # issue #18241:
    x = Symbol('x')
    assert Union(Interval(0, 1), FiniteSet(1, x)) == Union(
        Interval(0, 1), FiniteSet(x))
    assert unchanged(Union, Interval(0, 1), FiniteSet(2, x))

    assert Interval(1, 2).union(Interval(2, 3)) == \
        Interval(1, 2) + Interval(2, 3)

    assert Interval(1, 2).union(Interval(2, 3)) == Interval(1, 3)

    assert Union(Set()) == Set()

    assert FiniteSet(1) + FiniteSet(2) + FiniteSet(3) == FiniteSet(1, 2, 3)
    assert FiniteSet('ham') + FiniteSet('eggs') == FiniteSet('ham', 'eggs')
    assert FiniteSet(1, 2, 3) + S.EmptySet == FiniteSet(1, 2, 3)

    assert FiniteSet(1, 2, 3) & FiniteSet(2, 3, 4) == FiniteSet(2, 3)
    assert FiniteSet(1, 2, 3) | FiniteSet(2, 3, 4) == FiniteSet(1, 2, 3, 4)

<<<<<<< HEAD
    assert FiniteSet(1, 2, 3) & S.EmptySet == S.EmptySet
    assert FiniteSet(1, 2, 3) | S.EmptySet == FiniteSet(1, 2, 3)


=======
    assert FiniteSet(1, 2, 3) | S.EmptySet == FiniteSet(1, 2, 3)

>>>>>>> d0ceeae7
    x = Symbol("x")
    y = Symbol("y")
    z = Symbol("z")
    assert S.EmptySet | FiniteSet(x, FiniteSet(y, z)) == \
        FiniteSet(x, FiniteSet(y, z))

    # Test that Intervals and FiniteSets play nicely
    assert Interval(1, 3) + FiniteSet(2) == Interval(1, 3)
    assert Interval(1, 3, True, True) + FiniteSet(3) == \
        Interval(1, 3, True, False)
    X = Interval(1, 3) + FiniteSet(5)
    Y = Interval(1, 2) + FiniteSet(3)
    XandY = X.intersect(Y)
    assert 2 in X and 3 in X and 3 in XandY
    assert XandY.is_subset(X) and XandY.is_subset(Y)

    raises(TypeError, lambda: Union(1, 2, 3))

    assert X.is_iterable is False

    # issue 7843
    assert Union(S.EmptySet, FiniteSet(-sqrt(-I), sqrt(-I))) == \
        FiniteSet(-sqrt(-I), sqrt(-I))

    assert Union(S.Reals, S.Integers) == S.Reals


def test_union_iter():
    # Use Range because it is ordered
    u = Union(Range(3), Range(5), Range(4), evaluate=False)

    # Round robin
    assert list(u) == [0, 0, 0, 1, 1, 1, 2, 2, 2, 3, 3, 4]


def test_union_is_empty():
    assert (Interval(x, y) + FiniteSet(1)).is_empty == False
    assert (Interval(x, y) + Interval(-x, y)).is_empty == None


def test_difference():
    assert Interval(1, 3) - Interval(1, 2) == Interval(2, 3, True)
    assert Interval(1, 3) - Interval(2, 3) == Interval(1, 2, False, True)
    assert Interval(1, 3, True) - Interval(2, 3) == Interval(1, 2, True, True)
    assert Interval(1, 3, True) - Interval(2, 3, True) == \
        Interval(1, 2, True, False)
    assert Interval(0, 2) - FiniteSet(1) == \
        Union(Interval(0, 1, False, True), Interval(1, 2, True, False))

    # issue #18119
    assert S.Reals - FiniteSet(I) == S.Reals
    assert S.Reals - FiniteSet(-I, I) == S.Reals
    assert Interval(0, 10) - FiniteSet(-I, I) == Interval(0, 10)
    assert Interval(0, 10) - FiniteSet(1, I) == Union(
        Interval.Ropen(0, 1), Interval.Lopen(1, 10))
    assert S.Reals - FiniteSet(1, 2 + I, x, y**2) == Complement(
        Union(Interval.open(-oo, 1), Interval.open(1, oo)), FiniteSet(x, y**2),
        evaluate=False)

    assert FiniteSet(1, 2, 3) - FiniteSet(2) == FiniteSet(1, 3)
    assert FiniteSet('ham', 'eggs') - FiniteSet('eggs') == FiniteSet('ham')
    assert FiniteSet(1, 2, 3, 4) - Interval(2, 10, True, False) == \
        FiniteSet(1, 2)
    assert FiniteSet(1, 2, 3, 4) - S.EmptySet == FiniteSet(1, 2, 3, 4)
    assert Union(Interval(0, 2), FiniteSet(2, 3, 4)) - Interval(1, 3) == \
        Union(Interval(0, 1, False, True), FiniteSet(4))

    assert -1 in S.Reals - S.Naturals


def test_Complement():
    A = FiniteSet(1, 3, 4)
    B = FiniteSet(3, 4)
    C = Interval(1, 3)
    D = Interval(1, 2)

    assert Complement(A, B, evaluate=False).is_iterable is True
    assert Complement(A, C, evaluate=False).is_iterable is True
    assert Complement(C, D, evaluate=False).is_iterable is None

    assert FiniteSet(*Complement(A, B, evaluate=False)) == FiniteSet(1)
    assert FiniteSet(*Complement(A, C, evaluate=False)) == FiniteSet(4)
    raises(TypeError, lambda: FiniteSet(*Complement(C, A, evaluate=False)))

    assert Complement(Interval(1, 3), Interval(1, 2)) == Interval(2, 3, True)
    assert Complement(FiniteSet(1, 3, 4), FiniteSet(3, 4)) == FiniteSet(1)
    assert Complement(Union(Interval(0, 2), FiniteSet(2, 3, 4)),
                      Interval(1, 3)) == \
        Union(Interval(0, 1, False, True), FiniteSet(4))

    assert not 3 in Complement(Interval(0, 5), Interval(1, 4), evaluate=False)
    assert -1 in Complement(S.Reals, S.Naturals, evaluate=False)
    assert not 1 in Complement(S.Reals, S.Naturals, evaluate=False)

    assert Complement(S.Integers, S.UniversalSet) == EmptySet
    assert S.UniversalSet.complement(S.Integers) == EmptySet

    assert (not 0 in S.Reals.intersect(S.Integers - FiniteSet(0)))

    assert S.EmptySet - S.Integers == S.EmptySet

    assert (S.Integers - FiniteSet(0)) - FiniteSet(1) == S.Integers - FiniteSet(0, 1)

    assert S.Reals - Union(S.Naturals, FiniteSet(pi)) == \
            Intersection(S.Reals - S.Naturals, S.Reals - FiniteSet(pi))
    # issue 12712
    assert Complement(FiniteSet(x, y, 2), Interval(-10, 10)) == \
            Complement(FiniteSet(x, y), Interval(-10, 10))

    A = FiniteSet(*symbols('a:c'))
    B = FiniteSet(*symbols('d:f'))
    assert unchanged(Complement, ProductSet(A, A), B)

    A2 = ProductSet(A, A)
    B3 = ProductSet(B, B, B)
    assert A2 - B3 == A2
    assert B3 - A2 == B3


def test_set_operations_nonsets():
    '''Tests that e.g. FiniteSet(1) * 2 raises TypeError'''
    ops = [
        lambda a, b: a + b,
        lambda a, b: a - b,
        lambda a, b: a * b,
        lambda a, b: a / b,
        lambda a, b: a // b,
        lambda a, b: a | b,
        lambda a, b: a & b,
        lambda a, b: a ^ b,
        # FiniteSet(1) ** 2 gives a ProductSet
        #lambda a, b: a ** b,
    ]
    Sx = FiniteSet(x)
    Sy = FiniteSet(y)
    sets = [
        {1},
        FiniteSet(1),
        Interval(1, 2),
        Union(Sx, Interval(1, 2)),
        Intersection(Sx, Sy),
        Complement(Sx, Sy),
        ProductSet(Sx, Sy),
        S.EmptySet,
    ]
    nums = [0, 1, 2, S(0), S(1), S(2)]

    for si in sets:
        for ni in nums:
            for op in ops:
                raises(TypeError, lambda : op(si, ni))
                raises(TypeError, lambda : op(ni, si))
        raises(TypeError, lambda: si ** object())
        raises(TypeError, lambda: si ** {1})


def test_complement():
    assert Interval(0, 1).complement(S.Reals) == \
        Union(Interval(-oo, 0, True, True), Interval(1, oo, True, True))
    assert Interval(0, 1, True, False).complement(S.Reals) == \
        Union(Interval(-oo, 0, True, False), Interval(1, oo, True, True))
    assert Interval(0, 1, False, True).complement(S.Reals) == \
        Union(Interval(-oo, 0, True, True), Interval(1, oo, False, True))
    assert Interval(0, 1, True, True).complement(S.Reals) == \
        Union(Interval(-oo, 0, True, False), Interval(1, oo, False, True))

    assert S.UniversalSet.complement(S.EmptySet) == S.EmptySet
    assert S.UniversalSet.complement(S.Reals) == S.EmptySet
    assert S.UniversalSet.complement(S.UniversalSet) == S.EmptySet

    assert S.EmptySet.complement(S.Reals) == S.Reals

    assert Union(Interval(0, 1), Interval(2, 3)).complement(S.Reals) == \
        Union(Interval(-oo, 0, True, True), Interval(1, 2, True, True),
              Interval(3, oo, True, True))

    assert FiniteSet(0).complement(S.Reals) ==  \
        Union(Interval(-oo, 0, True, True), Interval(0, oo, True, True))

    assert (FiniteSet(5) + Interval(S.NegativeInfinity,
                                    0)).complement(S.Reals) == \
        Interval(0, 5, True, True) + Interval(5, S.Infinity, True, True)

    assert FiniteSet(1, 2, 3).complement(S.Reals) == \
        Interval(S.NegativeInfinity, 1, True, True) + \
        Interval(1, 2, True, True) + Interval(2, 3, True, True) +\
        Interval(3, S.Infinity, True, True)

    assert FiniteSet(x).complement(S.Reals) == Complement(S.Reals, FiniteSet(x))

    assert FiniteSet(0, x).complement(S.Reals) == Complement(Interval(-oo, 0, True, True) +
                                                             Interval(0, oo, True, True)
                                                             ,FiniteSet(x), evaluate=False)

    square = Interval(0, 1) * Interval(0, 1)
    notsquare = square.complement(S.Reals*S.Reals)

    assert all(pt in square for pt in [(0, 0), (.5, .5), (1, 0), (1, 1)])
    assert not any(
        pt in notsquare for pt in [(0, 0), (.5, .5), (1, 0), (1, 1)])
    assert not any(pt in square for pt in [(-1, 0), (1.5, .5), (10, 10)])
    assert all(pt in notsquare for pt in [(-1, 0), (1.5, .5), (10, 10)])


def test_intersect1():
    assert all(S.Integers.intersection(i) is i for i in
        (S.Naturals, S.Naturals0))
    assert all(i.intersection(S.Integers) is i for i in
        (S.Naturals, S.Naturals0))
    s =  S.Naturals0
    assert S.Naturals.intersection(s) is S.Naturals
    assert s.intersection(S.Naturals) is S.Naturals
    x = Symbol('x')
    assert Interval(0, 2).intersect(Interval(1, 2)) == Interval(1, 2)
    assert Interval(0, 2).intersect(Interval(1, 2, True)) == \
        Interval(1, 2, True)
    assert Interval(0, 2, True).intersect(Interval(1, 2)) == \
        Interval(1, 2, False, False)
    assert Interval(0, 2, True, True).intersect(Interval(1, 2)) == \
        Interval(1, 2, False, True)
    assert Interval(0, 2).intersect(Union(Interval(0, 1), Interval(2, 3))) == \
        Union(Interval(0, 1), Interval(2, 2))

    assert FiniteSet(1, 2).intersect(FiniteSet(1, 2, 3)) == FiniteSet(1, 2)
    assert FiniteSet(1, 2, x).intersect(FiniteSet(x)) == FiniteSet(x)
    assert FiniteSet('ham', 'eggs').intersect(FiniteSet('ham')) == \
        FiniteSet('ham')
    assert FiniteSet(1, 2, 3, 4, 5).intersect(S.EmptySet) == S.EmptySet

    assert Interval(0, 5).intersect(FiniteSet(1, 3)) == FiniteSet(1, 3)
    assert Interval(0, 1, True, True).intersect(FiniteSet(1)) == S.EmptySet

    assert Union(Interval(0, 1), Interval(2, 3)).intersect(Interval(1, 2)) == \
        Union(Interval(1, 1), Interval(2, 2))
    assert Union(Interval(0, 1), Interval(2, 3)).intersect(Interval(0, 2)) == \
        Union(Interval(0, 1), Interval(2, 2))
    assert Union(Interval(0, 1), Interval(2, 3)).intersect(Interval(1, 2, True, True)) == \
        S.EmptySet
    assert Union(Interval(0, 1), Interval(2, 3)).intersect(S.EmptySet) == \
        S.EmptySet
    assert Union(Interval(0, 5), FiniteSet('ham')).intersect(FiniteSet(2, 3, 4, 5, 6)) == \
        Intersection(FiniteSet(2, 3, 4, 5, 6), Union(FiniteSet('ham'), Interval(0, 5)))
    assert Intersection(FiniteSet(1, 2, 3), Interval(2, x), Interval(3, y)) == \
        Intersection(FiniteSet(3), Interval(2, x), Interval(3, y), evaluate=False)
    assert Intersection(FiniteSet(1, 2), Interval(0, 3), Interval(x, y)) == \
        Intersection({1, 2}, Interval(x, y), evaluate=False)
    assert Intersection(FiniteSet(1, 2, 4), Interval(0, 3), Interval(x, y)) == \
        Intersection({1, 2}, Interval(x, y), evaluate=False)
    # XXX: Is the real=True necessary here?
    # https://github.com/sympy/sympy/issues/17532
    m, n = symbols('m, n', real=True)
    assert Intersection(FiniteSet(m), FiniteSet(m, n), Interval(m, m+1)) == \
        FiniteSet(m)

    # issue 8217
    assert Intersection(FiniteSet(x), FiniteSet(y)) == \
        Intersection(FiniteSet(x), FiniteSet(y), evaluate=False)
    assert FiniteSet(x).intersect(S.Reals) == \
        Intersection(S.Reals, FiniteSet(x), evaluate=False)

    # tests for the intersection alias
    assert Interval(0, 5).intersection(FiniteSet(1, 3)) == FiniteSet(1, 3)
    assert Interval(0, 1, True, True).intersection(FiniteSet(1)) == S.EmptySet

    assert Union(Interval(0, 1), Interval(2, 3)).intersection(Interval(1, 2)) == \
        Union(Interval(1, 1), Interval(2, 2))


def test_intersection():
    # iterable
    i = Intersection(FiniteSet(1, 2, 3), Interval(2, 5), evaluate=False)
    assert i.is_iterable
    assert set(i) == {S(2), S(3)}

    # challenging intervals
    x = Symbol('x', real=True)
    i = Intersection(Interval(0, 3), Interval(x, 6))
    assert (5 in i) is False
    raises(TypeError, lambda: 2 in i)

    # Singleton special cases
    assert Intersection(Interval(0, 1), S.EmptySet) == S.EmptySet
    assert Intersection(Interval(-oo, oo), Interval(-oo, x)) == Interval(-oo, x)

    # Products
    line = Interval(0, 5)
    i = Intersection(line**2, line**3, evaluate=False)
    assert (2, 2) not in i
    assert (2, 2, 2) not in i
    raises(TypeError, lambda: list(i))

    a = Intersection(Intersection(S.Integers, S.Naturals, evaluate=False), S.Reals, evaluate=False)
    assert a._argset == frozenset([Intersection(S.Naturals, S.Integers, evaluate=False), S.Reals])

    assert Intersection(S.Complexes, FiniteSet(S.ComplexInfinity)) == S.EmptySet

    # issue 12178
    assert Intersection() == S.UniversalSet

    # issue 16987
    assert Intersection({1}, {1}, {x}) == Intersection({1}, {x})


def test_issue_9623():
    n = Symbol('n')

    a = S.Reals
    b = Interval(0, oo)
    c = FiniteSet(n)

    assert Intersection(a, b, c) == Intersection(b, c)
    assert Intersection(Interval(1, 2), Interval(3, 4), FiniteSet(n)) == EmptySet


def test_is_disjoint():
    assert Interval(0, 2).is_disjoint(Interval(1, 2)) == False
    assert Interval(0, 2).is_disjoint(Interval(3, 4)) == True


def test_ProductSet__len__():
    A = FiniteSet(1, 2)
    B = FiniteSet(1, 2, 3)
    assert ProductSet(A).__len__() == 2
    assert ProductSet(A).__len__() is not S(2)
    assert ProductSet(A, B).__len__() == 6
    assert ProductSet(A, B).__len__() is not S(6)


def test_ProductSet():
    # ProductSet is always a set of Tuples
    assert ProductSet(S.Reals) == S.Reals ** 1
    assert ProductSet(S.Reals, S.Reals) == S.Reals ** 2
    assert ProductSet(S.Reals, S.Reals, S.Reals) == S.Reals ** 3

    assert ProductSet(S.Reals) != S.Reals
    assert ProductSet(S.Reals, S.Reals) == S.Reals * S.Reals
    assert ProductSet(S.Reals, S.Reals, S.Reals) != S.Reals * S.Reals * S.Reals
    assert ProductSet(S.Reals, S.Reals, S.Reals) == (S.Reals * S.Reals * S.Reals).flatten()

    assert 1 not in ProductSet(S.Reals)
    assert (1,) in ProductSet(S.Reals)

    assert 1 not in ProductSet(S.Reals, S.Reals)
    assert (1, 2) in ProductSet(S.Reals, S.Reals)
    assert (1, I) not in ProductSet(S.Reals, S.Reals)

    assert (1, 2, 3) in ProductSet(S.Reals, S.Reals, S.Reals)
    assert (1, 2, 3) in S.Reals ** 3
    assert (1, 2, 3) not in S.Reals * S.Reals * S.Reals
    assert ((1, 2), 3) in S.Reals * S.Reals * S.Reals
    assert (1, (2, 3)) not in S.Reals * S.Reals * S.Reals
    assert (1, (2, 3)) in S.Reals * (S.Reals * S.Reals)

    assert ProductSet() == FiniteSet(())
    assert ProductSet(S.Reals, S.EmptySet) == S.EmptySet

    # See GH-17458

    for ni in range(5):
        Rn = ProductSet(*(S.Reals,) * ni)
        assert (1,) * ni in Rn
        assert 1 not in Rn

    assert (S.Reals * S.Reals) * S.Reals != S.Reals * (S.Reals * S.Reals)

    S1 = S.Reals
    S2 = S.Integers
    x1 = pi
    x2 = 3
    assert x1 in S1
    assert x2 in S2
    assert (x1, x2) in S1 * S2
    S3 = S1 * S2
    x3 = (x1, x2)
    assert x3 in S3
    assert (x3, x3) in S3 * S3
    assert x3 + x3 not in S3 * S3

    raises(ValueError, lambda: S.Reals**-1)
    with warns_deprecated_sympy():
        ProductSet(FiniteSet(s) for s in range(2))
    raises(TypeError, lambda: ProductSet(None))

    S1 = FiniteSet(1, 2)
    S2 = FiniteSet(3, 4)
    S3 = ProductSet(S1, S2)
    assert (S3.as_relational(x, y)
            == And(S1.as_relational(x), S2.as_relational(y))
            == And(Or(Eq(x, 1), Eq(x, 2)), Or(Eq(y, 3), Eq(y, 4))))
    raises(ValueError, lambda: S3.as_relational(x))
    raises(ValueError, lambda: S3.as_relational(x, 1))
    raises(ValueError, lambda: ProductSet(Interval(0, 1)).as_relational(x, y))

    Z2 = ProductSet(S.Integers, S.Integers)
    assert Z2.contains((1, 2)) is S.true
    assert Z2.contains((1,)) is S.false
    assert Z2.contains(x) == Contains(x, Z2, evaluate=False)
    assert Z2.contains(x).subs(x, 1) is S.false
    assert Z2.contains((x, 1)).subs(x, 2) is S.true
    assert Z2.contains((x, y)) == Contains((x, y), Z2, evaluate=False)
    assert unchanged(Contains, (x, y), Z2)
    assert Contains((1, 2), Z2) is S.true


def test_ProductSet_of_single_arg_is_not_arg():
    assert unchanged(ProductSet, Interval(0, 1))
    assert ProductSet(Interval(0, 1)) != Interval(0, 1)


def test_ProductSet_is_empty():
    assert ProductSet(S.Integers, S.Reals).is_empty == False
    assert ProductSet(Interval(x, 1), S.Reals).is_empty == None


def test_interval_subs():
    a = Symbol('a', real=True)

    assert Interval(0, a).subs(a, 2) == Interval(0, 2)
    assert Interval(a, 0).subs(a, 2) == S.EmptySet


def test_interval_to_mpi():
    assert Interval(0, 1).to_mpi() == mpi(0, 1)
    assert Interval(0, 1, True, False).to_mpi() == mpi(0, 1)
    assert type(Interval(0, 1).to_mpi()) == type(mpi(0, 1))


def test_set_evalf():
    assert Interval(S(11)/64, S.Half).evalf() == Interval(
        Float('0.171875'), Float('0.5'))
    assert Interval(x, S.Half, right_open=True).evalf() == Interval(
        x, Float('0.5'), right_open=True)
    assert Interval(-oo, S.Half).evalf() == Interval(-oo, Float('0.5'))
    assert FiniteSet(2, x).evalf() == FiniteSet(Float('2.0'), x)


def test_measure():
    a = Symbol('a', real=True)

    assert Interval(1, 3).measure == 2
    assert Interval(0, a).measure == a
    assert Interval(1, a).measure == a - 1

    assert Union(Interval(1, 2), Interval(3, 4)).measure == 2
    assert Union(Interval(1, 2), Interval(3, 4), FiniteSet(5, 6, 7)).measure \
        == 2

    assert FiniteSet(1, 2, oo, a, -oo, -5).measure == 0

    assert S.EmptySet.measure == 0

    square = Interval(0, 10) * Interval(0, 10)
    offsetsquare = Interval(5, 15) * Interval(5, 15)
    band = Interval(-oo, oo) * Interval(2, 4)

    assert square.measure == offsetsquare.measure == 100
    assert (square + offsetsquare).measure == 175  # there is some overlap
    assert (square - offsetsquare).measure == 75
    assert (square * FiniteSet(1, 2, 3)).measure == 0
    assert (square.intersect(band)).measure == 20
    assert (square + band).measure is oo
    assert (band * FiniteSet(1, 2, 3)).measure is nan


def test_is_subset():
    assert Interval(0, 1).is_subset(Interval(0, 2)) is True
    assert Interval(0, 3).is_subset(Interval(0, 2)) is False
    assert Interval(0, 1).is_subset(FiniteSet(0, 1)) is False

    assert FiniteSet(1, 2).is_subset(FiniteSet(1, 2, 3, 4))
    assert FiniteSet(4, 5).is_subset(FiniteSet(1, 2, 3, 4)) is False
    assert FiniteSet(1).is_subset(Interval(0, 2))
    assert FiniteSet(1, 2).is_subset(Interval(0, 2, True, True)) is False
    assert (Interval(1, 2) + FiniteSet(3)).is_subset(
        (Interval(0, 2, False, True) + FiniteSet(2, 3)))

    assert Interval(3, 4).is_subset(Union(Interval(0, 1), Interval(2, 5))) is True
    assert Interval(3, 6).is_subset(Union(Interval(0, 1), Interval(2, 5))) is False

    assert FiniteSet(1, 2, 3, 4).is_subset(Interval(0, 5)) is True
    assert S.EmptySet.is_subset(FiniteSet(1, 2, 3)) is True

    assert Interval(0, 1).is_subset(S.EmptySet) is False
    assert S.EmptySet.is_subset(S.EmptySet) is True

    raises(ValueError, lambda: S.EmptySet.is_subset(1))

    # tests for the issubset alias
    assert FiniteSet(1, 2, 3, 4).issubset(Interval(0, 5)) is True
    assert S.EmptySet.issubset(FiniteSet(1, 2, 3)) is True

    assert S.Naturals.is_subset(S.Integers)
    assert S.Naturals0.is_subset(S.Integers)

    assert FiniteSet(x).is_subset(FiniteSet(y)) is None
    assert FiniteSet(x).is_subset(FiniteSet(y).subs(y, x)) is True
    assert FiniteSet(x).is_subset(FiniteSet(y).subs(y, x+1)) is False

    assert Interval(0, 1).is_subset(Interval(0, 1, left_open=True)) is False
    assert Interval(-2, 3).is_subset(Union(Interval(-oo, -2), Interval(3, oo))) is False

    n = Symbol('n', integer=True)
    assert Range(-3, 4, 1).is_subset(FiniteSet(-10, 10)) is False
    assert Range(S(10)**100).is_subset(FiniteSet(0, 1, 2)) is False
    assert Range(6, 0, -2).is_subset(FiniteSet(2, 4, 6)) is True
    assert Range(1, oo).is_subset(FiniteSet(1, 2)) is False
    assert Range(-oo, 1).is_subset(FiniteSet(1)) is False
    assert Range(3).is_subset(FiniteSet(0, 1, n)) is None
    assert Range(n, n + 2).is_subset(FiniteSet(n, n + 1)) is True
    assert Range(5).is_subset(Interval(0, 4, right_open=True)) is False


def test_is_proper_subset():
    assert Interval(0, 1).is_proper_subset(Interval(0, 2)) is True
    assert Interval(0, 3).is_proper_subset(Interval(0, 2)) is False
    assert S.EmptySet.is_proper_subset(FiniteSet(1, 2, 3)) is True

    raises(ValueError, lambda: Interval(0, 1).is_proper_subset(0))


def test_is_superset():
    assert Interval(0, 1).is_superset(Interval(0, 2)) == False
    assert Interval(0, 3).is_superset(Interval(0, 2))

    assert FiniteSet(1, 2).is_superset(FiniteSet(1, 2, 3, 4)) == False
    assert FiniteSet(4, 5).is_superset(FiniteSet(1, 2, 3, 4)) == False
    assert FiniteSet(1).is_superset(Interval(0, 2)) == False
    assert FiniteSet(1, 2).is_superset(Interval(0, 2, True, True)) == False
    assert (Interval(1, 2) + FiniteSet(3)).is_superset(
        (Interval(0, 2, False, True) + FiniteSet(2, 3))) == False

    assert Interval(3, 4).is_superset(Union(Interval(0, 1), Interval(2, 5))) == False

    assert FiniteSet(1, 2, 3, 4).is_superset(Interval(0, 5)) == False
    assert S.EmptySet.is_superset(FiniteSet(1, 2, 3)) == False

    assert Interval(0, 1).is_superset(S.EmptySet) == True
    assert S.EmptySet.is_superset(S.EmptySet) == True

    raises(ValueError, lambda: S.EmptySet.is_superset(1))

    # tests for the issuperset alias
    assert Interval(0, 1).issuperset(S.EmptySet) == True
    assert S.EmptySet.issuperset(S.EmptySet) == True


def test_is_proper_superset():
    assert Interval(0, 1).is_proper_superset(Interval(0, 2)) is False
    assert Interval(0, 3).is_proper_superset(Interval(0, 2)) is True
    assert FiniteSet(1, 2, 3).is_proper_superset(S.EmptySet) is True

    raises(ValueError, lambda: Interval(0, 1).is_proper_superset(0))


def test_contains():
    assert Interval(0, 2).contains(1) is S.true
    assert Interval(0, 2).contains(3) is S.false
    assert Interval(0, 2, True, False).contains(0) is S.false
    assert Interval(0, 2, True, False).contains(2) is S.true
    assert Interval(0, 2, False, True).contains(0) is S.true
    assert Interval(0, 2, False, True).contains(2) is S.false
    assert Interval(0, 2, True, True).contains(0) is S.false
    assert Interval(0, 2, True, True).contains(2) is S.false

    assert (Interval(0, 2) in Interval(0, 2)) is False

    assert FiniteSet(1, 2, 3).contains(2) is S.true
    assert FiniteSet(1, 2, Symbol('x')).contains(Symbol('x')) is S.true

    assert FiniteSet(y)._contains(x) is None
    raises(TypeError, lambda: x in FiniteSet(y))
    assert FiniteSet({x, y})._contains({x}) is None
    assert FiniteSet({x, y}).subs(y, x)._contains({x}) is True
    assert FiniteSet({x, y}).subs(y, x+1)._contains({x}) is False

    # issue 8197
    from sympy.abc import a, b
    assert isinstance(FiniteSet(b).contains(-a), Contains)
    assert isinstance(FiniteSet(b).contains(a), Contains)
    assert isinstance(FiniteSet(a).contains(1), Contains)
    raises(TypeError, lambda: 1 in FiniteSet(a))

    # issue 8209
    rad1 = Pow(Pow(2, Rational(1, 3)) - 1, Rational(1, 3))
    rad2 = Pow(Rational(1, 9), Rational(1, 3)) - Pow(Rational(2, 9), Rational(1, 3)) + Pow(Rational(4, 9), Rational(1, 3))
    s1 = FiniteSet(rad1)
    s2 = FiniteSet(rad2)
    assert s1 - s2 == S.EmptySet

    items = [1, 2, S.Infinity, S('ham'), -1.1]
    fset = FiniteSet(*items)
    assert all(item in fset for item in items)
    assert all(fset.contains(item) is S.true for item in items)

    assert Union(Interval(0, 1), Interval(2, 5)).contains(3) is S.true
    assert Union(Interval(0, 1), Interval(2, 5)).contains(6) is S.false
    assert Union(Interval(0, 1), FiniteSet(2, 5)).contains(3) is S.false

    assert S.EmptySet.contains(1) is S.false
    assert FiniteSet(rootof(x**3 + x - 1, 0)).contains(S.Infinity) is S.false

    assert rootof(x**5 + x**3 + 1, 0) in S.Reals
    assert not rootof(x**5 + x**3 + 1, 1) in S.Reals

    # non-bool results
    assert Union(Interval(1, 2), Interval(3, 4)).contains(x) == \
        Or(And(S.One <= x, x <= 2), And(S(3) <= x, x <= 4))
    assert Intersection(Interval(1, x), Interval(2, 3)).contains(y) == \
        And(y <= 3, y <= x, S.One <= y, S(2) <= y)

    assert (S.Complexes).contains(S.ComplexInfinity) == S.false


def test_interval_symbolic():
    x = Symbol('x')
    e = Interval(0, 1)
    assert e.contains(x) == And(S.Zero <= x, x <= 1)
    raises(TypeError, lambda: x in e)
    e = Interval(0, 1, True, True)
    assert e.contains(x) == And(S.Zero < x, x < 1)
    c = Symbol('c', real=False)
    assert Interval(x, x + 1).contains(c) == False
    e = Symbol('e', extended_real=True)
    assert Interval(-oo, oo).contains(e) == And(
        S.NegativeInfinity < e, e < S.Infinity)


def test_union_contains():
    x = Symbol('x')
    i1 = Interval(0, 1)
    i2 = Interval(2, 3)
    i3 = Union(i1, i2)
    assert i3.as_relational(x) == Or(And(S.Zero <= x, x <= 1), And(S(2) <= x, x <= 3))
    raises(TypeError, lambda: x in i3)
    e = i3.contains(x)
    assert e == i3.as_relational(x)
    assert e.subs(x, -0.5) is false
    assert e.subs(x, 0.5) is true
    assert e.subs(x, 1.5) is false
    assert e.subs(x, 2.5) is true
    assert e.subs(x, 3.5) is false

    U = Interval(0, 2, True, True) + Interval(10, oo) + FiniteSet(-1, 2, 5, 6)
    assert all(el not in U for el in [0, 4, -oo])
    assert all(el in U for el in [2, 5, 10])


def test_is_number():
    assert Interval(0, 1).is_number is False
    assert Set().is_number is False


def test_Interval_is_left_unbounded():
    assert Interval(3, 4).is_left_unbounded is False
    assert Interval(-oo, 3).is_left_unbounded is True
    assert Interval(Float("-inf"), 3).is_left_unbounded is True


def test_Interval_is_right_unbounded():
    assert Interval(3, 4).is_right_unbounded is False
    assert Interval(3, oo).is_right_unbounded is True
    assert Interval(3, Float("+inf")).is_right_unbounded is True


def test_Interval_as_relational():
    x = Symbol('x')

    assert Interval(-1, 2, False, False).as_relational(x) == \
        And(Le(-1, x), Le(x, 2))
    assert Interval(-1, 2, True, False).as_relational(x) == \
        And(Lt(-1, x), Le(x, 2))
    assert Interval(-1, 2, False, True).as_relational(x) == \
        And(Le(-1, x), Lt(x, 2))
    assert Interval(-1, 2, True, True).as_relational(x) == \
        And(Lt(-1, x), Lt(x, 2))

    assert Interval(-oo, 2, right_open=False).as_relational(x) == And(Lt(-oo, x), Le(x, 2))
    assert Interval(-oo, 2, right_open=True).as_relational(x) == And(Lt(-oo, x), Lt(x, 2))

    assert Interval(-2, oo, left_open=False).as_relational(x) == And(Le(-2, x), Lt(x, oo))
    assert Interval(-2, oo, left_open=True).as_relational(x) == And(Lt(-2, x), Lt(x, oo))

    assert Interval(-oo, oo).as_relational(x) == And(Lt(-oo, x), Lt(x, oo))
    x = Symbol('x', real=True)
    y = Symbol('y', real=True)
    assert Interval(x, y).as_relational(x) == (x <= y)
    assert Interval(y, x).as_relational(x) == (y <= x)


def test_Finite_as_relational():
    x = Symbol('x')
    y = Symbol('y')

    assert FiniteSet(1, 2).as_relational(x) == Or(Eq(x, 1), Eq(x, 2))
    assert FiniteSet(y, -5).as_relational(x) == Or(Eq(x, y), Eq(x, -5))


def test_Union_as_relational():
    x = Symbol('x')
    assert (Interval(0, 1) + FiniteSet(2)).as_relational(x) == \
        Or(And(Le(0, x), Le(x, 1)), Eq(x, 2))
    assert (Interval(0, 1, True, True) + FiniteSet(1)).as_relational(x) == \
        And(Lt(0, x), Le(x, 1))


def test_Intersection_as_relational():
    x = Symbol('x')
    assert (Intersection(Interval(0, 1), FiniteSet(2),
            evaluate=False).as_relational(x)
            == And(And(Le(0, x), Le(x, 1)), Eq(x, 2)))


def test_Complement_as_relational():
    x = Symbol('x')
    expr = Complement(Interval(0, 1), FiniteSet(2), evaluate=False)
    assert expr.as_relational(x) == \
        And(Le(0, x), Le(x, 1), Ne(x, 2))


@XFAIL
def test_Complement_as_relational_fail():
    x = Symbol('x')
    expr = Complement(Interval(0, 1), FiniteSet(2), evaluate=False)
    # XXX This example fails because 0 <= x changes to x >= 0
    # during the evaluation.
    assert expr.as_relational(x) == \
            (0 <= x) & (x <= 1) & Ne(x, 2)


def test_SymmetricDifference_as_relational():
    x = Symbol('x')
    expr = SymmetricDifference(Interval(0, 1), FiniteSet(2), evaluate=False)
    assert expr.as_relational(x) == Xor(Eq(x, 2), Le(0, x) & Le(x, 1))


def test_EmptySet():
    assert S.EmptySet.as_relational(Symbol('x')) is S.false
    assert S.EmptySet.intersect(S.UniversalSet) == S.EmptySet
    assert S.EmptySet.boundary == S.EmptySet


def test_finite_basic():
    x = Symbol('x')
    A = FiniteSet(1, 2, 3)
    B = FiniteSet(3, 4, 5)
    AorB = Union(A, B)
    AandB = A.intersect(B)
    assert A.is_subset(AorB) and B.is_subset(AorB)
    assert AandB.is_subset(A)
    assert AandB == FiniteSet(3)

    assert A.inf == 1 and A.sup == 3
    assert AorB.inf == 1 and AorB.sup == 5
    assert FiniteSet(x, 1, 5).sup == Max(x, 5)
    assert FiniteSet(x, 1, 5).inf == Min(x, 1)

    # issue 7335
    assert FiniteSet(S.EmptySet) != S.EmptySet
    assert FiniteSet(FiniteSet(1, 2, 3)) != FiniteSet(1, 2, 3)
    assert FiniteSet((1, 2, 3)) != FiniteSet(1, 2, 3)

    # Ensure a variety of types can exist in a FiniteSet
    assert FiniteSet((1, 2), Float, A, -5, x, 'eggs', x**2, Interval)

    assert (A > B) is False
    assert (A >= B) is False
    assert (A < B) is False
    assert (A <= B) is False
    assert AorB > A and AorB > B
    assert AorB >= A and AorB >= B
    assert A >= A and A <= A
    assert A >= AandB and B >= AandB
    assert A > AandB and B > AandB

    assert FiniteSet(1.0) == FiniteSet(1)


def test_product_basic():
    H, T = 'H', 'T'
    unit_line = Interval(0, 1)
    d6 = FiniteSet(1, 2, 3, 4, 5, 6)
    d4 = FiniteSet(1, 2, 3, 4)
    coin = FiniteSet(H, T)

    square = unit_line * unit_line

    assert (0, 0) in square
    assert 0 not in square
    assert (H, T) in coin ** 2
    assert (.5, .5, .5) in (square * unit_line).flatten()
    assert ((.5, .5), .5) in square * unit_line
    assert (H, 3, 3) in (coin * d6 * d6).flatten()
    assert ((H, 3), 3) in coin * d6 * d6
    HH, TT = sympify(H), sympify(T)
    assert set(coin**2) == set(((HH, HH), (HH, TT), (TT, HH), (TT, TT)))

    assert (d4*d4).is_subset(d6*d6)

    assert square.complement(Interval(-oo, oo)*Interval(-oo, oo)) == Union(
        (Interval(-oo, 0, True, True) +
         Interval(1, oo, True, True))*Interval(-oo, oo),
         Interval(-oo, oo)*(Interval(-oo, 0, True, True) +
                  Interval(1, oo, True, True)))

    assert (Interval(-5, 5)**3).is_subset(Interval(-10, 10)**3)
    assert not (Interval(-10, 10)**3).is_subset(Interval(-5, 5)**3)
    assert not (Interval(-5, 5)**2).is_subset(Interval(-10, 10)**3)

    assert (Interval(.2, .5)*FiniteSet(.5)).is_subset(square)  # segment in square

    assert len(coin*coin*coin) == 8
    assert len(S.EmptySet*S.EmptySet) == 0
    assert len(S.EmptySet*coin) == 0
    raises(TypeError, lambda: len(coin*Interval(0, 2)))


def test_real():
    x = Symbol('x', real=True, finite=True)

    I = Interval(0, 5)
    J = Interval(10, 20)
    A = FiniteSet(1, 2, 30, x, S.Pi)
    B = FiniteSet(-4, 0)
    C = FiniteSet(100)
    D = FiniteSet('Ham', 'Eggs')

    assert all(s.is_subset(S.Reals) for s in [I, J, A, B, C])
    assert not D.is_subset(S.Reals)
    assert all((a + b).is_subset(S.Reals) for a in [I, J, A, B, C] for b in [I, J, A, B, C])
    assert not any((a + D).is_subset(S.Reals) for a in [I, J, A, B, C, D])

    assert not (I + A + D).is_subset(S.Reals)


def test_supinf():
    x = Symbol('x', real=True)
    y = Symbol('y', real=True)

    assert (Interval(0, 1) + FiniteSet(2)).sup == 2
    assert (Interval(0, 1) + FiniteSet(2)).inf == 0
    assert (Interval(0, 1) + FiniteSet(x)).sup == Max(1, x)
    assert (Interval(0, 1) + FiniteSet(x)).inf == Min(0, x)
    assert FiniteSet(5, 1, x).sup == Max(5, x)
    assert FiniteSet(5, 1, x).inf == Min(1, x)
    assert FiniteSet(5, 1, x, y).sup == Max(5, x, y)
    assert FiniteSet(5, 1, x, y).inf == Min(1, x, y)
    assert FiniteSet(5, 1, x, y, S.Infinity, S.NegativeInfinity).sup == \
        S.Infinity
    assert FiniteSet(5, 1, x, y, S.Infinity, S.NegativeInfinity).inf == \
        S.NegativeInfinity
    assert FiniteSet('Ham', 'Eggs').sup == Max('Ham', 'Eggs')


def test_universalset():
    U = S.UniversalSet
    x = Symbol('x')
    assert U.as_relational(x) is S.true
    assert U.union(Interval(2, 4)) == U

    assert U.intersect(Interval(2, 4)) == Interval(2, 4)
    assert U.measure is S.Infinity
    assert U.boundary == S.EmptySet
    assert U.contains(0) is S.true


def test_Union_of_ProductSets_shares():
    line = Interval(0, 2)
    points = FiniteSet(0, 1, 2)
    assert Union(line * line, line * points) == line * line


def test_Interval_free_symbols():
    # issue 6211
    assert Interval(0, 1).free_symbols == set()
    x = Symbol('x', real=True)
    assert Interval(0, x).free_symbols == {x}


def test_image_interval():
    from sympy.core.numbers import Rational
    x = Symbol('x', real=True)
    a = Symbol('a', real=True)
    assert imageset(x, 2*x, Interval(-2, 1)) == Interval(-4, 2)
    assert imageset(x, 2*x, Interval(-2, 1, True, False)) == \
        Interval(-4, 2, True, False)
    assert imageset(x, x**2, Interval(-2, 1, True, False)) == \
        Interval(0, 4, False, True)
    assert imageset(x, x**2, Interval(-2, 1)) == Interval(0, 4)
    assert imageset(x, x**2, Interval(-2, 1, True, False)) == \
        Interval(0, 4, False, True)
    assert imageset(x, x**2, Interval(-2, 1, True, True)) == \
        Interval(0, 4, False, True)
    assert imageset(x, (x - 2)**2, Interval(1, 3)) == Interval(0, 1)
    assert imageset(x, 3*x**4 - 26*x**3 + 78*x**2 - 90*x, Interval(0, 4)) == \
        Interval(-35, 0)  # Multiple Maxima
    assert imageset(x, x + 1/x, Interval(-oo, oo)) == Interval(-oo, -2) \
        + Interval(2, oo)  # Single Infinite discontinuity
    assert imageset(x, 1/x + 1/(x-1)**2, Interval(0, 2, True, False)) == \
        Interval(Rational(3, 2), oo, False)  # Multiple Infinite discontinuities

    # Test for Python lambda
    assert imageset(lambda x: 2*x, Interval(-2, 1)) == Interval(-4, 2)

    assert imageset(Lambda(x, a*x), Interval(0, 1)) == \
            ImageSet(Lambda(x, a*x), Interval(0, 1))

    assert imageset(Lambda(x, sin(cos(x))), Interval(0, 1)) == \
            ImageSet(Lambda(x, sin(cos(x))), Interval(0, 1))


def test_image_piecewise():
    f = Piecewise((x, x <= -1), (1/x**2, x <= 5), (x**3, True))
    f1 = Piecewise((0, x <= 1), (1, x <= 2), (2, True))
    assert imageset(x, f, Interval(-5, 5)) == Union(Interval(-5, -1), Interval(Rational(1, 25), oo))
    assert imageset(x, f1, Interval(1, 2)) == FiniteSet(0, 1)


@XFAIL  # See: https://github.com/sympy/sympy/pull/2723#discussion_r8659826
def test_image_Intersection():
    x = Symbol('x', real=True)
    y = Symbol('y', real=True)
    assert imageset(x, x**2, Interval(-2, 0).intersect(Interval(x, y))) == \
           Interval(0, 4).intersect(Interval(Min(x**2, y**2), Max(x**2, y**2)))


def test_image_FiniteSet():
    x = Symbol('x', real=True)
    assert imageset(x, 2*x, FiniteSet(1, 2, 3)) == FiniteSet(2, 4, 6)


def test_image_Union():
    x = Symbol('x', real=True)
    assert imageset(x, x**2, Interval(-2, 0) + FiniteSet(1, 2, 3)) == \
            (Interval(0, 4) + FiniteSet(9))


def test_image_EmptySet():
    x = Symbol('x', real=True)
    assert imageset(x, 2*x, S.EmptySet) == S.EmptySet


def test_issue_5724_7680():
    assert I not in S.Reals  # issue 7680
    assert Interval(-oo, oo).contains(I) is S.false


def test_boundary():
    assert FiniteSet(1).boundary == FiniteSet(1)
    assert all(Interval(0, 1, left_open, right_open).boundary == FiniteSet(0, 1)
            for left_open in (true, false) for right_open in (true, false))


def test_boundary_Union():
    assert (Interval(0, 1) + Interval(2, 3)).boundary == FiniteSet(0, 1, 2, 3)
    assert ((Interval(0, 1, False, True)
           + Interval(1, 2, True, False)).boundary == FiniteSet(0, 1, 2))

    assert (Interval(0, 1) + FiniteSet(2)).boundary == FiniteSet(0, 1, 2)
    assert Union(Interval(0, 10), Interval(5, 15), evaluate=False).boundary \
            == FiniteSet(0, 15)

    assert Union(Interval(0, 10), Interval(0, 1), evaluate=False).boundary \
            == FiniteSet(0, 10)
    assert Union(Interval(0, 10, True, True),
                 Interval(10, 15, True, True), evaluate=False).boundary \
            == FiniteSet(0, 10, 15)


@XFAIL
def test_union_boundary_of_joining_sets():
    """ Testing the boundary of unions is a hard problem """
    assert Union(Interval(0, 10), Interval(10, 15), evaluate=False).boundary \
            == FiniteSet(0, 15)


def test_boundary_ProductSet():
    open_square = Interval(0, 1, True, True) ** 2
    assert open_square.boundary == (FiniteSet(0, 1) * Interval(0, 1)
                                  + Interval(0, 1) * FiniteSet(0, 1))

    second_square = Interval(1, 2, True, True) * Interval(0, 1, True, True)
    assert (open_square + second_square).boundary == (
                FiniteSet(0, 1) * Interval(0, 1)
              + FiniteSet(1, 2) * Interval(0, 1)
              + Interval(0, 1) * FiniteSet(0, 1)
              + Interval(1, 2) * FiniteSet(0, 1))


def test_boundary_ProductSet_line():
    line_in_r2 = Interval(0, 1) * FiniteSet(0)
    assert line_in_r2.boundary == line_in_r2


def test_is_open():
    assert Interval(0, 1, False, False).is_open is False
    assert Interval(0, 1, True, False).is_open is False
    assert Interval(0, 1, True, True).is_open is True
    assert FiniteSet(1, 2, 3).is_open is False


def test_is_closed():
    assert Interval(0, 1, False, False).is_closed is True
    assert Interval(0, 1, True, False).is_closed is False
    assert FiniteSet(1, 2, 3).is_closed is True


def test_closure():
    assert Interval(0, 1, False, True).closure == Interval(0, 1, False, False)


def test_interior():
    assert Interval(0, 1, False, True).interior == Interval(0, 1, True, True)


def test_issue_7841():
    raises(TypeError, lambda: x in S.Reals)


def test_Eq():
    assert Eq(Interval(0, 1), Interval(0, 1))
    assert Eq(Interval(0, 1), Interval(0, 2)) == False

    s1 = FiniteSet(0, 1)
    s2 = FiniteSet(1, 2)

    assert Eq(s1, s1)
    assert Eq(s1, s2) == False

    assert Eq(s1*s2, s1*s2)
    assert Eq(s1*s2, s2*s1) == False

    assert unchanged(Eq, FiniteSet({x, y}), FiniteSet({x}))
    assert Eq(FiniteSet({x, y}).subs(y, x), FiniteSet({x})) is S.true
    assert Eq(FiniteSet({x, y}), FiniteSet({x})).subs(y, x) is S.true
    assert Eq(FiniteSet({x, y}).subs(y, x+1), FiniteSet({x})) is S.false
    assert Eq(FiniteSet({x, y}), FiniteSet({x})).subs(y, x+1) is S.false

    assert Eq(ProductSet({1}, {2}), Interval(1, 2)) not in (S.true, S.false)
    assert Eq(ProductSet({1}), ProductSet({1}, {2})) is S.false

    assert Eq(FiniteSet(()), FiniteSet(1)) is S.false
    assert Eq(ProductSet(), FiniteSet(1)) is S.false

    i1 = Interval(0, 1)
    i2 = Interval(x, y)
    assert unchanged(Eq, ProductSet(i1, i1), ProductSet(i2, i2))


def test_SymmetricDifference():
    A = FiniteSet(0, 1, 2, 3, 4, 5)
    B = FiniteSet(2, 4, 6, 8, 10)
    C = Interval(8, 10)

    assert SymmetricDifference(A, B, evaluate=False).is_iterable is True
    assert SymmetricDifference(A, C, evaluate=False).is_iterable is None
    assert FiniteSet(*SymmetricDifference(A, B, evaluate=False)) == \
        FiniteSet(0, 1, 3, 5, 6, 8, 10)
    raises(TypeError,
        lambda: FiniteSet(*SymmetricDifference(A, C, evaluate=False)))

    assert SymmetricDifference(FiniteSet(0, 1, 2, 3, 4, 5), \
            FiniteSet(2, 4, 6, 8, 10)) == FiniteSet(0, 1, 3, 5, 6, 8, 10)
    assert SymmetricDifference(FiniteSet(2, 3, 4), FiniteSet(2, 3 ,4 ,5 )) \
            == FiniteSet(5)
    assert FiniteSet(1, 2, 3, 4, 5) ^ FiniteSet(1, 2, 5, 6) == \
            FiniteSet(3, 4, 6)
    assert Set(1, 2 ,3) ^ Set(2, 3, 4) == Union(Set(1, 2, 3) - Set(2, 3, 4), \
            Set(2, 3, 4) - Set(1, 2, 3))
    assert Interval(0, 4) ^ Interval(2, 5) == Union(Interval(0, 4) - \
            Interval(2, 5), Interval(2, 5) - Interval(0, 4))


def test_issue_9536():
    from sympy.functions.elementary.exponential import log
    a = Symbol('a', real=True)
    assert FiniteSet(log(a)).intersect(S.Reals) == Intersection(S.Reals, FiniteSet(log(a)))


def test_issue_9637():
    n = Symbol('n')
    a = FiniteSet(n)
    b = FiniteSet(2, n)
    assert Complement(S.Reals, a) == Complement(S.Reals, a, evaluate=False)
    assert Complement(Interval(1, 3), a) == Complement(Interval(1, 3), a, evaluate=False)
    assert Complement(Interval(1, 3), b) == \
        Complement(Union(Interval(1, 2, False, True), Interval(2, 3, True, False)), a)
    assert Complement(a, S.Reals) == Complement(a, S.Reals, evaluate=False)
    assert Complement(a, Interval(1, 3)) == Complement(a, Interval(1, 3), evaluate=False)


def test_issue_9808():
    # See https://github.com/sympy/sympy/issues/16342
    assert Complement(FiniteSet(y), FiniteSet(1)) == Complement(FiniteSet(y), FiniteSet(1), evaluate=False)
    assert Complement(FiniteSet(1, 2, x), FiniteSet(x, y, 2, 3)) == \
        Complement(FiniteSet(1), FiniteSet(y), evaluate=False)


def test_issue_9956():
    assert Union(Interval(-oo, oo), FiniteSet(1)) == Interval(-oo, oo)
    assert Interval(-oo, oo).contains(1) is S.true


def test_issue_Symbol_inter():
    i = Interval(0, oo)
    r = S.Reals
    mat = Matrix([0, 0, 0])
    assert Intersection(r, i, FiniteSet(m), FiniteSet(m, n)) == \
        Intersection(i, FiniteSet(m))
    assert Intersection(FiniteSet(1, m, n), FiniteSet(m, n, 2), i) == \
        Intersection(i, FiniteSet(m, n))
    assert Intersection(FiniteSet(m, n, x), FiniteSet(m, z), r) == \
        Intersection(Intersection({m, z}, {m, n, x}), r)
    assert Intersection(FiniteSet(m, n, 3), FiniteSet(m, n, x), r) == \
        Intersection(FiniteSet(3, m, n), FiniteSet(m, n, x), r, evaluate=False)
    assert Intersection(FiniteSet(m, n, 3), FiniteSet(m, n, 2, 3), r) == \
        Intersection(FiniteSet(3, m, n), r)
    assert Intersection(r, FiniteSet(mat, 2, n), FiniteSet(0, mat, n)) == \
        Intersection(r, FiniteSet(n))
    assert Intersection(FiniteSet(sin(x), cos(x)), FiniteSet(sin(x), cos(x), 1), r) == \
        Intersection(r, FiniteSet(sin(x), cos(x)))
    assert Intersection(FiniteSet(x**2, 1, sin(x)), FiniteSet(x**2, 2, sin(x)), r) == \
        Intersection(r, FiniteSet(x**2, sin(x)))


def test_issue_11827():
    assert S.Naturals0**4


def test_issue_10113():
    f = x**2/(x**2 - 4)
    assert imageset(x, f, S.Reals) == Union(Interval(-oo, 0), Interval(1, oo, True, True))
    assert imageset(x, f, Interval(-2, 2)) == Interval(-oo, 0)
    assert imageset(x, f, Interval(-2, 3)) == Union(Interval(-oo, 0), Interval(Rational(9, 5), oo))


def test_issue_10248():
    raises(
        TypeError, lambda: list(Intersection(S.Reals, FiniteSet(x)))
    )
    A = Symbol('A', real=True)
    assert list(Intersection(S.Reals, FiniteSet(A))) == [A]


def test_issue_9447():
    a = Interval(0, 1) + Interval(2, 3)
    assert Complement(S.UniversalSet, a) == Complement(
            S.UniversalSet, Union(Interval(0, 1), Interval(2, 3)), evaluate=False)
    assert Complement(S.Naturals, a) == Complement(
            S.Naturals, Union(Interval(0, 1), Interval(2, 3)), evaluate=False)


def test_issue_10337():
    assert (FiniteSet(2) == 3) is False
    assert (FiniteSet(2) != 3) is True
    raises(TypeError, lambda: FiniteSet(2) < 3)
    raises(TypeError, lambda: FiniteSet(2) <= 3)
    raises(TypeError, lambda: FiniteSet(2) > 3)
    raises(TypeError, lambda: FiniteSet(2) >= 3)


def test_issue_10326():
    bad = [
        EmptySet,
        FiniteSet(1),
        Interval(1, 2),
        S.ComplexInfinity,
        S.ImaginaryUnit,
        S.Infinity,
        S.NaN,
        S.NegativeInfinity,
        ]
    interval = Interval(0, 5)
    for i in bad:
        assert i not in interval

    x = Symbol('x', real=True)
    nr = Symbol('nr', extended_real=False)
    assert x + 1 in Interval(x, x + 4)
    assert nr not in Interval(x, x + 4)
    assert Interval(1, 2) in FiniteSet(Interval(0, 5), Interval(1, 2))
    assert Interval(-oo, oo).contains(oo) is S.false
    assert Interval(-oo, oo).contains(-oo) is S.false


def test_issue_2799():
    U = S.UniversalSet
    a = Symbol('a', real=True)
    inf_interval = Interval(a, oo)
    R = S.Reals

    assert U + inf_interval == inf_interval + U
    assert U + R == R + U
    assert R + inf_interval == inf_interval + R


def test_issue_9706():
    assert Interval(-oo, 0).closure == Interval(-oo, 0, True, False)
    assert Interval(0, oo).closure == Interval(0, oo, False, True)
    assert Interval(-oo, oo).closure == Interval(-oo, oo)


def test_issue_8257():
    reals_plus_infinity = Union(Interval(-oo, oo), FiniteSet(oo))
    reals_plus_negativeinfinity = Union(Interval(-oo, oo), FiniteSet(-oo))
    assert Interval(-oo, oo) + FiniteSet(oo) == reals_plus_infinity
    assert FiniteSet(oo) + Interval(-oo, oo) == reals_plus_infinity
    assert Interval(-oo, oo) + FiniteSet(-oo) == reals_plus_negativeinfinity
    assert FiniteSet(-oo) + Interval(-oo, oo) == reals_plus_negativeinfinity


def test_issue_10931():
    assert S.Integers - S.Integers == EmptySet
    assert S.Integers - S.Reals == EmptySet


def test_issue_11174():
    soln = Intersection(Interval(-oo, oo), FiniteSet(-x), evaluate=False)
    assert Intersection(FiniteSet(-x), S.Reals) == soln

    soln = Intersection(S.Reals, FiniteSet(x), evaluate=False)
    assert Intersection(FiniteSet(x), S.Reals) == soln


def test_finite_set_intersection():
    # The following should not produce recursion errors
    # Note: some of these are not completely correct. See
    # https://github.com/sympy/sympy/issues/16342.
    assert Intersection(FiniteSet(-oo, x), FiniteSet(x)) == FiniteSet(x)
    assert Intersection._handle_finite_sets([FiniteSet(-oo, x), FiniteSet(0, x)]) == FiniteSet(x)

    assert Intersection._handle_finite_sets([FiniteSet(-oo, x), FiniteSet(x)]) == FiniteSet(x)
    assert Intersection._handle_finite_sets([FiniteSet(2, 3, x, y), FiniteSet(1, 2, x)]) == \
        Intersection._handle_finite_sets([FiniteSet(1, 2, x), FiniteSet(2, 3, x, y)]) == \
        Intersection(FiniteSet(1, 2, x), FiniteSet(2, 3, x, y)) == \
        Intersection(FiniteSet(1, 2, x), FiniteSet(2, x, y))

    assert FiniteSet(1+x-y) & FiniteSet(1) == \
        FiniteSet(1) & FiniteSet(1+x-y) == \
        Intersection(FiniteSet(1+x-y), FiniteSet(1), evaluate=False)

    assert FiniteSet(1) & FiniteSet(x) == FiniteSet(x) & FiniteSet(1) == \
        Intersection(FiniteSet(1), FiniteSet(x), evaluate=False)

    assert FiniteSet({x}) & FiniteSet({x, y}) == \
        Intersection(FiniteSet({x}), FiniteSet({x, y}), evaluate=False)


def test_union_intersection_constructor():
    # The actual exception does not matter here, so long as these fail
    sets = [FiniteSet(1), FiniteSet(2)]
    raises(Exception, lambda: Union(sets))
    raises(Exception, lambda: Intersection(sets))
    raises(Exception, lambda: Union(tuple(sets)))
    raises(Exception, lambda: Intersection(tuple(sets)))
    raises(Exception, lambda: Union(i for i in sets))
    raises(Exception, lambda: Intersection(i for i in sets))

    # Python sets are treated the same as FiniteSet
    # The union of a single set (of sets) is the set (of sets) itself
    assert Union(set(sets)) == FiniteSet(*sets)
    assert Intersection(set(sets)) == FiniteSet(*sets)

    assert Union({1}, {2}) == FiniteSet(1, 2)
    assert Intersection({1, 2}, {2, 3}) == FiniteSet(2)


def test_Union_contains():
    assert zoo not in Union(
        Interval.open(-oo, 0), Interval.open(0, oo))


@XFAIL
def test_issue_16878b():
    # in intersection_sets for (ImageSet, Set) there is no code
    # that handles the base_set of S.Reals like there is
    # for Integers
    assert imageset(x, (x, x), S.Reals).is_subset(S.Reals**2) is True<|MERGE_RESOLUTION|>--- conflicted
+++ resolved
@@ -207,15 +207,9 @@
     assert FiniteSet(1, 2, 3) & FiniteSet(2, 3, 4) == FiniteSet(2, 3)
     assert FiniteSet(1, 2, 3) | FiniteSet(2, 3, 4) == FiniteSet(1, 2, 3, 4)
 
-<<<<<<< HEAD
     assert FiniteSet(1, 2, 3) & S.EmptySet == S.EmptySet
     assert FiniteSet(1, 2, 3) | S.EmptySet == FiniteSet(1, 2, 3)
 
-
-=======
-    assert FiniteSet(1, 2, 3) | S.EmptySet == FiniteSet(1, 2, 3)
-
->>>>>>> d0ceeae7
     x = Symbol("x")
     y = Symbol("y")
     z = Symbol("z")
