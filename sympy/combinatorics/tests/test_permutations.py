--- conflicted
+++ resolved
@@ -470,14 +470,6 @@
     assert repr(p4) == 'Permutation([0, 1, 3, 2], size=8)'
 
 
-<<<<<<< HEAD
-def test_issue_17661():
-    c1 = Cycle(1,2)
-    c2 = Cycle(1,2)
-    assert c1 == c2
-    assert repr(c1) == 'Cycle(1, 2)'
-    assert c1 == c2
-=======
 def test_permutation_equality():
     a = Permutation(0, 1, 2)
     b = Permutation(0, 1, 2)
@@ -493,4 +485,11 @@
     i = Permutation()
     assert unchanged(Eq, i, 0)
     assert unchanged(Eq, 0, i)
->>>>>>> 02993698
+
+
+def test_issue_17661():
+    c1 = Cycle(1,2)
+    c2 = Cycle(1,2)
+    assert c1 == c2
+    assert repr(c1) == 'Cycle(1, 2)'
+    assert c1 == c2