import numbers
import decimal
import fractions
import math
import re as regex
import sys
from functools import lru_cache
from typing import Set as tSet, Tuple as tTuple

from .containers import Tuple
from .sympify import (SympifyError, converter, sympify, _convert_numpy_types, _sympify,
                      _is_numpy_instance)
from .singleton import S, Singleton
from .basic import Basic
from .expr import Expr, AtomicExpr
from .evalf import pure_complex
from .cache import cacheit, clear_cache
from .decorators import _sympifyit
from .logic import fuzzy_not
from .kind import NumberKind
from sympy.external.gmpy import SYMPY_INTS, HAS_GMPY, gmpy
from sympy.multipledispatch import dispatch
import mpmath
import mpmath.libmp as mlib
from mpmath.libmp import bitcount, round_nearest as rnd
from mpmath.libmp.backend import MPZ
from mpmath.libmp import mpf_pow, mpf_pi, mpf_e, phi_fixed
from mpmath.ctx_mp import mpnumeric
from mpmath.libmp.libmpf import (
    finf as _mpf_inf, fninf as _mpf_ninf,
    fnan as _mpf_nan, fzero, _normalize as mpf_normalize,
    prec_to_dps, dps_to_prec)
from sympy.utilities.misc import as_int, debug, filldedent
from .parameters import global_parameters

from sympy.utilities.exceptions import SymPyDeprecationWarning

_LOG2 = math.log(2)


def comp(z1, z2, tol=None):
    """Return a bool indicating whether the error between z1 and z2
    is <= tol.

    Examples
    ========

    If ``tol`` is None then True will be returned if
    ``abs(z1 - z2)*10**p <= 5`` where ``p`` is minimum value of the
    decimal precision of each value.

    >>> from sympy import comp, pi
    >>> pi4 = pi.n(4); pi4
    3.142
    >>> comp(_, 3.142)
    True
    >>> comp(pi4, 3.141)
    False
    >>> comp(pi4, 3.143)
    False

    A comparison of strings will be made
    if ``z1`` is a Number and ``z2`` is a string or ``tol`` is ''.

    >>> comp(pi4, 3.1415)
    True
    >>> comp(pi4, 3.1415, '')
    False

    When ``tol`` is provided and ``z2`` is non-zero and
    ``|z1| > 1`` the error is normalized by ``|z1|``:

    >>> abs(pi4 - 3.14)/pi4
    0.000509791731426756
    >>> comp(pi4, 3.14, .001)  # difference less than 0.1%
    True
    >>> comp(pi4, 3.14, .0005)  # difference less than 0.1%
    False

    When ``|z1| <= 1`` the absolute error is used:

    >>> 1/pi4
    0.3183
    >>> abs(1/pi4 - 0.3183)/(1/pi4)
    3.07371499106316e-5
    >>> abs(1/pi4 - 0.3183)
    9.78393554684764e-6
    >>> comp(1/pi4, 0.3183, 1e-5)
    True

    To see if the absolute error between ``z1`` and ``z2`` is less
    than or equal to ``tol``, call this as ``comp(z1 - z2, 0, tol)``
    or ``comp(z1 - z2, tol=tol)``:

    >>> abs(pi4 - 3.14)
    0.00160156249999988
    >>> comp(pi4 - 3.14, 0, .002)
    True
    >>> comp(pi4 - 3.14, 0, .001)
    False
    """
    if type(z2) is str:
        if not pure_complex(z1, or_real=True):
            raise ValueError('when z2 is a str z1 must be a Number')
        return str(z1) == z2
    if not z1:
        z1, z2 = z2, z1
    if not z1:
        return True
    if not tol:
        a, b = z1, z2
        if tol == '':
            return str(a) == str(b)
        if tol is None:
            a, b = sympify(a), sympify(b)
            if not all(i.is_number for i in (a, b)):
                raise ValueError('expecting 2 numbers')
            fa = a.atoms(Float)
            fb = b.atoms(Float)
            if not fa and not fb:
                # no floats -- compare exactly
                return a == b
            # get a to be pure_complex
            for _ in range(2):
                ca = pure_complex(a, or_real=True)
                if not ca:
                    if fa:
                        a = a.n(prec_to_dps(min([i._prec for i in fa])))
                        ca = pure_complex(a, or_real=True)
                        break
                    else:
                        fa, fb = fb, fa
                        a, b = b, a
            cb = pure_complex(b)
            if not cb and fb:
                b = b.n(prec_to_dps(min([i._prec for i in fb])))
                cb = pure_complex(b, or_real=True)
            if ca and cb and (ca[1] or cb[1]):
                return all(comp(i, j) for i, j in zip(ca, cb))
            tol = 10**prec_to_dps(min(a._prec, getattr(b, '_prec', a._prec)))
            return int(abs(a - b)*tol) <= 5
    diff = abs(z1 - z2)
    az1 = abs(z1)
    if z2 and az1 > 1:
        return diff/az1 <= tol
    else:
        return diff <= tol


def mpf_norm(mpf, prec):
    """Return the mpf tuple normalized appropriately for the indicated
    precision after doing a check to see if zero should be returned or
    not when the mantissa is 0. ``mpf_normlize`` always assumes that this
    is zero, but it may not be since the mantissa for mpf's values "+inf",
    "-inf" and "nan" have a mantissa of zero, too.

    Note: this is not intended to validate a given mpf tuple, so sending
    mpf tuples that were not created by mpmath may produce bad results. This
    is only a wrapper to ``mpf_normalize`` which provides the check for non-
    zero mpfs that have a 0 for the mantissa.
    """
    sign, man, expt, bc = mpf
    if not man:
        # hack for mpf_normalize which does not do this;
        # it assumes that if man is zero the result is 0
        # (see issue 6639)
        if not bc:
            return fzero
        else:
            # don't change anything; this should already
            # be a well formed mpf tuple
            return mpf

    # Necessary if mpmath is using the gmpy backend
    from mpmath.libmp.backend import MPZ
    rv = mpf_normalize(sign, MPZ(man), expt, bc, prec, rnd)
    return rv

# TODO: we should use the warnings module
_errdict = {"divide": False}


def seterr(divide=False):
    """
    Should SymPy raise an exception on 0/0 or return a nan?

    divide == True .... raise an exception
    divide == False ... return nan
    """
    if _errdict["divide"] != divide:
        clear_cache()
        _errdict["divide"] = divide


def _as_integer_ratio(p):
    neg_pow, man, expt, _ = getattr(p, '_mpf_', mpmath.mpf(p)._mpf_)
    p = [1, -1][neg_pow % 2]*man
    if expt < 0:
        q = 2**-expt
    else:
        q = 1
        p *= 2**expt
    return int(p), int(q)


def _decimal_to_Rational_prec(dec):
    """Convert an ordinary decimal instance to a Rational."""
    if not dec.is_finite():
        raise TypeError("dec must be finite, got %s." % dec)
    s, d, e = dec.as_tuple()
    prec = len(d)
    if e >= 0:  # it's an integer
        rv = Integer(int(dec))
    else:
        s = (-1)**s
        d = sum([di*10**i for i, di in enumerate(reversed(d))])
        rv = Rational(s*d, 10**-e)
    return rv, prec


_floatpat = regex.compile(r"[-+]?((\d*\.\d+)|(\d+\.?))")
def _literal_float(f):
    """Return True if n starts like a floating point number."""
    return bool(_floatpat.match(f))

# (a,b) -> gcd(a,b)

# TODO caching with decorator, but not to degrade performance

@lru_cache(1024)
def igcd(*args):
    """Computes nonnegative integer greatest common divisor.

    Explanation
    ===========

    The algorithm is based on the well known Euclid's algorithm. To
    improve speed, igcd() has its own caching mechanism implemented.

    Examples
    ========

    >>> from sympy import igcd
    >>> igcd(2, 4)
    2
    >>> igcd(5, 10, 15)
    5

    """
    if len(args) < 2:
        raise TypeError(
            'igcd() takes at least 2 arguments (%s given)' % len(args))
    args_temp = [abs(as_int(i)) for i in args]
    if 1 in args_temp:
        return 1
    a = args_temp.pop()
    if HAS_GMPY: # Using gmpy if present to speed up.
        for b in args_temp:
            a = gmpy.gcd(a, b) if b else a
        return as_int(a)
    for b in args_temp:
        a = math.gcd(a, b)
    return a


igcd2 = math.gcd


def igcd_lehmer(a, b):
    """Computes greatest common divisor of two integers.

    Explanation
    ===========

    Euclid's algorithm for the computation of the greatest
    common divisor  gcd(a, b)  of two (positive) integers
    a and b is based on the division identity
        a = q*b + r,
    where the quotient  q  and the remainder  r  are integers
    and  0 <= r < b. Then each common divisor of  a  and  b
    divides  r, and it follows that  gcd(a, b) == gcd(b, r).
    The algorithm works by constructing the sequence
    r0, r1, r2, ..., where  r0 = a, r1 = b,  and each  rn
    is the remainder from the division of the two preceding
    elements.

    In Python, q = a // b  and  r = a % b  are obtained by the
    floor division and the remainder operations, respectively.
    These are the most expensive arithmetic operations, especially
    for large  a  and  b.

    Lehmer's algorithm is based on the observation that the quotients
    qn = r(n-1) // rn  are in general small integers even
    when  a  and  b  are very large. Hence the quotients can be
    usually determined from a relatively small number of most
    significant bits.

    The efficiency of the algorithm is further enhanced by not
    computing each long remainder in Euclid's sequence. The remainders
    are linear combinations of  a  and  b  with integer coefficients
    derived from the quotients. The coefficients can be computed
    as far as the quotients can be determined from the chosen
    most significant parts of  a  and  b. Only then a new pair of
    consecutive remainders is computed and the algorithm starts
    anew with this pair.

    References
    ==========

    .. [1] https://en.wikipedia.org/wiki/Lehmer%27s_GCD_algorithm

    """
    a, b = abs(as_int(a)), abs(as_int(b))
    if a < b:
        a, b = b, a

    # The algorithm works by using one or two digit division
    # whenever possible. The outer loop will replace the
    # pair (a, b) with a pair of shorter consecutive elements
    # of the Euclidean gcd sequence until a and b
    # fit into two Python (long) int digits.
    nbits = 2*sys.int_info.bits_per_digit

    while a.bit_length() > nbits and b != 0:
        # Quotients are mostly small integers that can
        # be determined from most significant bits.
        n = a.bit_length() - nbits
        x, y = int(a >> n), int(b >> n)  # most significant bits

        # Elements of the Euclidean gcd sequence are linear
        # combinations of a and b with integer coefficients.
        # Compute the coefficients of consecutive pairs
        #     a' = A*a + B*b, b' = C*a + D*b
        # using small integer arithmetic as far as possible.
        A, B, C, D = 1, 0, 0, 1  # initial values

        while True:
            # The coefficients alternate in sign while looping.
            # The inner loop combines two steps to keep track
            # of the signs.

            # At this point we have
            #   A > 0, B <= 0, C <= 0, D > 0,
            #   x' = x + B <= x < x" = x + A,
            #   y' = y + C <= y < y" = y + D,
            # and
            #   x'*N <= a' < x"*N, y'*N <= b' < y"*N,
            # where N = 2**n.

            # Now, if y' > 0, and x"//y' and x'//y" agree,
            # then their common value is equal to  q = a'//b'.
            # In addition,
            #   x'%y" = x' - q*y" < x" - q*y' = x"%y',
            # and
            #   (x'%y")*N < a'%b' < (x"%y')*N.

            # On the other hand, we also have  x//y == q,
            # and therefore
            #   x'%y" = x + B - q*(y + D) = x%y + B',
            #   x"%y' = x + A - q*(y + C) = x%y + A',
            # where
            #    B' = B - q*D < 0, A' = A - q*C > 0.

            if y + C <= 0:
                break
            q = (x + A) // (y + C)

            # Now  x'//y" <= q, and equality holds if
            #   x' - q*y" = (x - q*y) + (B - q*D) >= 0.
            # This is a minor optimization to avoid division.
            x_qy, B_qD = x - q*y, B - q*D
            if x_qy + B_qD < 0:
                break

            # Next step in the Euclidean sequence.
            x, y = y, x_qy
            A, B, C, D = C, D, A - q*C, B_qD

            # At this point the signs of the coefficients
            # change and their roles are interchanged.
            #   A <= 0, B > 0, C > 0, D < 0,
            #   x' = x + A <= x < x" = x + B,
            #   y' = y + D < y < y" = y + C.

            if y + D <= 0:
                break
            q = (x + B) // (y + D)
            x_qy, A_qC = x - q*y, A - q*C
            if x_qy + A_qC < 0:
                break

            x, y = y, x_qy
            A, B, C, D = C, D, A_qC, B - q*D
            # Now the conditions on top of the loop
            # are again satisfied.
            #   A > 0, B < 0, C < 0, D > 0.

        if B == 0:
            # This can only happen when y == 0 in the beginning
            # and the inner loop does nothing.
            # Long division is forced.
            a, b = b, a % b
            continue

        # Compute new long arguments using the coefficients.
        a, b = A*a + B*b, C*a + D*b

    # Small divisors. Finish with the standard algorithm.
    while b:
        a, b = b, a % b

    return a


def ilcm(*args):
    """Computes integer least common multiple.

    Examples
    ========

    >>> from sympy import ilcm
    >>> ilcm(5, 10)
    10
    >>> ilcm(7, 3)
    21
    >>> ilcm(5, 10, 15)
    30

    """
    if len(args) < 2:
        raise TypeError(
            'ilcm() takes at least 2 arguments (%s given)' % len(args))
    if 0 in args:
        return 0
    a = args[0]
    for b in args[1:]:
        a = a // igcd(a, b) * b # since gcd(a,b) | a
    return a


def igcdex(a, b):
    """Returns x, y, g such that g = x*a + y*b = gcd(a, b).

    Examples
    ========

    >>> from sympy.core.numbers import igcdex
    >>> igcdex(2, 3)
    (-1, 1, 1)
    >>> igcdex(10, 12)
    (-1, 1, 2)

    >>> x, y, g = igcdex(100, 2004)
    >>> x, y, g
    (-20, 1, 4)
    >>> x*100 + y*2004
    4

    """
    if (not a) and (not b):
        return (0, 1, 0)

    if not a:
        return (0, b//abs(b), abs(b))
    if not b:
        return (a//abs(a), 0, abs(a))

    if a < 0:
        a, x_sign = -a, -1
    else:
        x_sign = 1

    if b < 0:
        b, y_sign = -b, -1
    else:
        y_sign = 1

    x, y, r, s = 1, 0, 0, 1

    while b:
        (c, q) = (a % b, a // b)
        (a, b, r, s, x, y) = (b, c, x - q*r, y - q*s, r, s)

    return (x*x_sign, y*y_sign, a)


def mod_inverse(a, m):
    """
    Return the number c such that, (a * c) = 1 (mod m)
    where c has the same sign as m. If no such value exists,
    a ValueError is raised.

    Examples
    ========

    >>> from sympy import mod_inverse, S

    Suppose we wish to find multiplicative inverse x of
    3 modulo 11. This is the same as finding x such
    that 3 * x = 1 (mod 11). One value of x that satisfies
    this congruence is 4. Because 3 * 4 = 12 and 12 = 1 (mod 11).
    This is the value returned by mod_inverse:

    >>> mod_inverse(3, 11)
    4
    >>> mod_inverse(-3, 11)
    7

    When there is a common factor between the numerators of
    ``a`` and ``m`` the inverse does not exist:

    >>> mod_inverse(2, 4)
    Traceback (most recent call last):
    ...
    ValueError: inverse of 2 mod 4 does not exist

    >>> mod_inverse(S(2)/7, S(5)/2)
    7/2

    References
    ==========

    .. [1] https://en.wikipedia.org/wiki/Modular_multiplicative_inverse
    .. [2] https://en.wikipedia.org/wiki/Extended_Euclidean_algorithm
    """
    c = None
    try:
        a, m = as_int(a), as_int(m)
        if m != 1 and m != -1:
            x, _, g = igcdex(a, m)
            if g == 1:
                c = x % m
    except ValueError:
        a, m = sympify(a), sympify(m)
        if not (a.is_number and m.is_number):
            raise TypeError(filldedent('''
                Expected numbers for arguments; symbolic `mod_inverse`
                is not implemented
                but symbolic expressions can be handled with the
                similar function,
                sympy.polys.polytools.invert'''))
        big = (m > 1)
        if big not in (S.true, S.false):
            raise ValueError('m > 1 did not evaluate; try to simplify %s' % m)
        elif big:
            c = 1/a
    if c is None:
        raise ValueError('inverse of %s (mod %s) does not exist' % (a, m))
    return c


class Number(AtomicExpr):
    """Represents atomic numbers in SymPy.

    Explanation
    ===========

    Floating point numbers are represented by the Float class.
    Rational numbers (of any size) are represented by the Rational class.
    Integer numbers (of any size) are represented by the Integer class.
    Float and Rational are subclasses of Number; Integer is a subclass
    of Rational.

    For example, ``2/3`` is represented as ``Rational(2, 3)`` which is
    a different object from the floating point number obtained with
    Python division ``2/3``. Even for numbers that are exactly
    represented in binary, there is a difference between how two forms,
    such as ``Rational(1, 2)`` and ``Float(0.5)``, are used in SymPy.
    The rational form is to be preferred in symbolic computations.

    Other kinds of numbers, such as algebraic numbers ``sqrt(2)`` or
    complex numbers ``3 + 4*I``, are not instances of Number class as
    they are not atomic.

    See Also
    ========

    Float, Integer, Rational
    """
    is_commutative = True
    is_number = True
    is_Number = True

    __slots__ = ()

    # Used to make max(x._prec, y._prec) return x._prec when only x is a float
    _prec = -1

    kind = NumberKind

    def __new__(cls, *obj):
        if len(obj) == 1:
            obj = obj[0]

        if isinstance(obj, Number):
            return obj
        if isinstance(obj, SYMPY_INTS):
            return Integer(obj)
        if isinstance(obj, tuple) and len(obj) == 2:
            return Rational(*obj)
        if isinstance(obj, (float, mpmath.mpf, decimal.Decimal)):
            return Float(obj)
        if isinstance(obj, str):
            _obj = obj.lower()  # float('INF') == float('inf')
            if _obj == 'nan':
                return S.NaN
            elif _obj == 'inf':
                return S.Infinity
            elif _obj == '+inf':
                return S.Infinity
            elif _obj == '-inf':
                return S.NegativeInfinity
            val = sympify(obj)
            if isinstance(val, Number):
                return val
            else:
                raise ValueError('String "%s" does not denote a Number' % obj)
        msg = "expected str|int|long|float|Decimal|Number object but got %r"
        raise TypeError(msg % type(obj).__name__)

    def could_extract_minus_sign(self):
        return bool(self.is_extended_negative)

    def invert(self, other, *gens, **args):
        from sympy.polys.polytools import invert
        if getattr(other, 'is_number', True):
            return mod_inverse(self, other)
        return invert(self, other, *gens, **args)

    def __divmod__(self, other):
        from sympy.functions.elementary.complexes import sign

        try:
            other = Number(other)
            if self.is_infinite or S.NaN in (self, other):
                return (S.NaN, S.NaN)
        except TypeError:
            return NotImplemented
        if not other:
            raise ZeroDivisionError('modulo by zero')
        if self.is_Integer and other.is_Integer:
            return Tuple(*divmod(self.p, other.p))
        elif isinstance(other, Float):
            rat = self/Rational(other)
        else:
            rat = self/other
        if other.is_finite:
            w = int(rat) if rat >= 0 else int(rat) - 1
            r = self - other*w
        else:
            w = 0 if not self or (sign(self) == sign(other)) else -1
            r = other if w else self
        return Tuple(w, r)

    def __rdivmod__(self, other):
        try:
            other = Number(other)
        except TypeError:
            return NotImplemented
        return divmod(other, self)

    def _as_mpf_val(self, prec):
        """Evaluation of mpf tuple accurate to at least prec bits."""
        raise NotImplementedError('%s needs ._as_mpf_val() method' %
            (self.__class__.__name__))

    def _eval_evalf(self, prec):
        return Float._new(self._as_mpf_val(prec), prec)

    def _as_mpf_op(self, prec):
        prec = max(prec, self._prec)
        return self._as_mpf_val(prec), prec

    def __float__(self):
        return mlib.to_float(self._as_mpf_val(53))

    def floor(self):
        raise NotImplementedError('%s needs .floor() method' %
            (self.__class__.__name__))

    def ceiling(self):
        raise NotImplementedError('%s needs .ceiling() method' %
            (self.__class__.__name__))

    def __floor__(self):
        return self.floor()

    def __ceil__(self):
        return self.ceiling()

    def _eval_conjugate(self):
        return self

    def _eval_order(self, *symbols):
        from sympy.series.order import Order
        # Order(5, x, y) -> Order(1,x,y)
        return Order(S.One, *symbols)

    def _eval_subs(self, old, new):
        if old == -self:
            return -new
        return self  # there is no other possibility

    def _eval_is_finite(self):
        return True

    @classmethod
    def class_key(cls):
        return 1, 0, 'Number'

    @cacheit
    def sort_key(self, order=None):
        return self.class_key(), (0, ()), (), self

    @_sympifyit('other', NotImplemented)
    def __add__(self, other):
        if isinstance(other, Number) and global_parameters.evaluate:
            if other is S.NaN:
                return S.NaN
            elif other is S.Infinity:
                return S.Infinity
            elif other is S.NegativeInfinity:
                return S.NegativeInfinity
        return AtomicExpr.__add__(self, other)

    @_sympifyit('other', NotImplemented)
    def __sub__(self, other):
        if isinstance(other, Number) and global_parameters.evaluate:
            if other is S.NaN:
                return S.NaN
            elif other is S.Infinity:
                return S.NegativeInfinity
            elif other is S.NegativeInfinity:
                return S.Infinity
        return AtomicExpr.__sub__(self, other)

    @_sympifyit('other', NotImplemented)
    def __mul__(self, other):
        if isinstance(other, Number) and global_parameters.evaluate:
            if other is S.NaN:
                return S.NaN
            elif other is S.Infinity:
                if self.is_zero:
                    return S.NaN
                elif self.is_positive:
                    return S.Infinity
                else:
                    return S.NegativeInfinity
            elif other is S.NegativeInfinity:
                if self.is_zero:
                    return S.NaN
                elif self.is_positive:
                    return S.NegativeInfinity
                else:
                    return S.Infinity
        elif isinstance(other, Tuple):
            return NotImplemented
        return AtomicExpr.__mul__(self, other)

    @_sympifyit('other', NotImplemented)
    def __truediv__(self, other):
        if isinstance(other, Number) and global_parameters.evaluate:
            if other is S.NaN:
                return S.NaN
            elif other in (S.Infinity, S.NegativeInfinity):
                return S.Zero
        return AtomicExpr.__truediv__(self, other)

    def __eq__(self, other):
        raise NotImplementedError('%s needs .__eq__() method' %
            (self.__class__.__name__))

    def __ne__(self, other):
        raise NotImplementedError('%s needs .__ne__() method' %
            (self.__class__.__name__))

    def __lt__(self, other):
        try:
            other = _sympify(other)
        except SympifyError:
            raise TypeError("Invalid comparison %s < %s" % (self, other))
        raise NotImplementedError('%s needs .__lt__() method' %
            (self.__class__.__name__))

    def __le__(self, other):
        try:
            other = _sympify(other)
        except SympifyError:
            raise TypeError("Invalid comparison %s <= %s" % (self, other))
        raise NotImplementedError('%s needs .__le__() method' %
            (self.__class__.__name__))

    def __gt__(self, other):
        try:
            other = _sympify(other)
        except SympifyError:
            raise TypeError("Invalid comparison %s > %s" % (self, other))
        return _sympify(other).__lt__(self)

    def __ge__(self, other):
        try:
            other = _sympify(other)
        except SympifyError:
            raise TypeError("Invalid comparison %s >= %s" % (self, other))
        return _sympify(other).__le__(self)

    def __hash__(self):
        return super().__hash__()

    def is_constant(self, *wrt, **flags):
        return True

    def as_coeff_mul(self, *deps, rational=True, **kwargs):
        # a -> c*t
        if self.is_Rational or not rational:
            return self, tuple()
        elif self.is_negative:
            return S.NegativeOne, (-self,)
        return S.One, (self,)

    def as_coeff_add(self, *deps):
        # a -> c + t
        if self.is_Rational:
            return self, tuple()
        return S.Zero, (self,)

    def as_coeff_Mul(self, rational=False):
        """Efficiently extract the coefficient of a product. """
        if rational and not self.is_Rational:
            return S.One, self
        return (self, S.One) if self else (S.One, self)

    def as_coeff_Add(self, rational=False):
        """Efficiently extract the coefficient of a summation. """
        if not rational:
            return self, S.Zero
        return S.Zero, self

    def gcd(self, other):
        """Compute GCD of `self` and `other`. """
        from sympy.polys.polytools import gcd
        return gcd(self, other)

    def lcm(self, other):
        """Compute LCM of `self` and `other`. """
        from sympy.polys.polytools import lcm
        return lcm(self, other)

    def cofactors(self, other):
        """Compute GCD and cofactors of `self` and `other`. """
        from sympy.polys.polytools import cofactors
        return cofactors(self, other)


class Float(Number):
    """Represent a floating-point number of arbitrary precision.

    Examples
    ========

    >>> from sympy import Float
    >>> Float(3.5)
    3.50000000000000
    >>> Float(3)
    3.00000000000000

    Creating Floats from strings (and Python ``int`` and ``long``
    types) will give a minimum precision of 15 digits, but the
    precision will automatically increase to capture all digits
    entered.

    >>> Float(1)
    1.00000000000000
    >>> Float(10**20)
    100000000000000000000.
    >>> Float('1e20')
    100000000000000000000.

    However, *floating-point* numbers (Python ``float`` types) retain
    only 15 digits of precision:

    >>> Float(1e20)
    1.00000000000000e+20
    >>> Float(1.23456789123456789)
    1.23456789123457

    It may be preferable to enter high-precision decimal numbers
    as strings:

    >>> Float('1.23456789123456789')
    1.23456789123456789

    The desired number of digits can also be specified:

    >>> Float('1e-3', 3)
    0.00100
    >>> Float(100, 4)
    100.0

    Float can automatically count significant figures if a null string
    is sent for the precision; spaces or underscores are also allowed. (Auto-
    counting is only allowed for strings, ints and longs).

    >>> Float('123 456 789.123_456', '')
    123456789.123456
    >>> Float('12e-3', '')
    0.012
    >>> Float(3, '')
    3.

    If a number is written in scientific notation, only the digits before the
    exponent are considered significant if a decimal appears, otherwise the
    "e" signifies only how to move the decimal:

    >>> Float('60.e2', '')  # 2 digits significant
    6.0e+3
    >>> Float('60e2', '')  # 4 digits significant
    6000.
    >>> Float('600e-2', '')  # 3 digits significant
    6.00

    Notes
    =====

    Floats are inexact by their nature unless their value is a binary-exact
    value.

    >>> approx, exact = Float(.1, 1), Float(.125, 1)

    For calculation purposes, evalf needs to be able to change the precision
    but this will not increase the accuracy of the inexact value. The
    following is the most accurate 5-digit approximation of a value of 0.1
    that had only 1 digit of precision:

    >>> approx.evalf(5)
    0.099609

    By contrast, 0.125 is exact in binary (as it is in base 10) and so it
    can be passed to Float or evalf to obtain an arbitrary precision with
    matching accuracy:

    >>> Float(exact, 5)
    0.12500
    >>> exact.evalf(20)
    0.12500000000000000000

    Trying to make a high-precision Float from a float is not disallowed,
    but one must keep in mind that the *underlying float* (not the apparent
    decimal value) is being obtained with high precision. For example, 0.3
    does not have a finite binary representation. The closest rational is
    the fraction 5404319552844595/2**54. So if you try to obtain a Float of
    0.3 to 20 digits of precision you will not see the same thing as 0.3
    followed by 19 zeros:

    >>> Float(0.3, 20)
    0.29999999999999998890

    If you want a 20-digit value of the decimal 0.3 (not the floating point
    approximation of 0.3) you should send the 0.3 as a string. The underlying
    representation is still binary but a higher precision than Python's float
    is used:

    >>> Float('0.3', 20)
    0.30000000000000000000

    Although you can increase the precision of an existing Float using Float
    it will not increase the accuracy -- the underlying value is not changed:

    >>> def show(f): # binary rep of Float
    ...     from sympy import Mul, Pow
    ...     s, m, e, b = f._mpf_
    ...     v = Mul(int(m), Pow(2, int(e), evaluate=False), evaluate=False)
    ...     print('%s at prec=%s' % (v, f._prec))
    ...
    >>> t = Float('0.3', 3)
    >>> show(t)
    4915/2**14 at prec=13
    >>> show(Float(t, 20)) # higher prec, not higher accuracy
    4915/2**14 at prec=70
    >>> show(Float(t, 2)) # lower prec
    307/2**10 at prec=10

    The same thing happens when evalf is used on a Float:

    >>> show(t.evalf(20))
    4915/2**14 at prec=70
    >>> show(t.evalf(2))
    307/2**10 at prec=10

    Finally, Floats can be instantiated with an mpf tuple (n, c, p) to
    produce the number (-1)**n*c*2**p:

    >>> n, c, p = 1, 5, 0
    >>> (-1)**n*c*2**p
    -5
    >>> Float((1, 5, 0))
    -5.00000000000000

    An actual mpf tuple also contains the number of bits in c as the last
    element of the tuple:

    >>> _._mpf_
    (1, 5, 0, 3)

    This is not needed for instantiation and is not the same thing as the
    precision. The mpf tuple and the precision are two separate quantities
    that Float tracks.

    In SymPy, a Float is a number that can be computed with arbitrary
    precision. Although floating point 'inf' and 'nan' are not such
    numbers, Float can create these numbers:

    >>> Float('-inf')
    -oo
    >>> _.is_Float
    False
    """
    __slots__ = ('_mpf_', '_prec')

    _mpf_: tTuple[int, int, int, int]

    # A Float represents many real numbers,
    # both rational and irrational.
    is_rational = None
    is_irrational = None
    is_number = True

    is_real = True
    is_extended_real = True

    is_Float = True

    def __new__(cls, num, dps=None, prec=None, precision=None):
        if prec is not None:
            SymPyDeprecationWarning(
                            feature="Using 'prec=XX' to denote decimal precision",
                            useinstead="'dps=XX' for decimal precision and 'precision=XX' "\
                                              "for binary precision",
                            issue=12820,
                            deprecated_since_version="1.1").warn()
            dps = prec
        del prec  # avoid using this deprecated kwarg

        if dps is not None and precision is not None:
            raise ValueError('Both decimal and binary precision supplied. '
                             'Supply only one. ')

        if isinstance(num, str):
            # Float accepts spaces as digit separators
            num = num.replace(' ', '').lower()
            if num.startswith('.') and len(num) > 1:
                num = '0' + num
            elif num.startswith('-.') and len(num) > 2:
                num = '-0.' + num[2:]
            elif num in ('inf', '+inf'):
                return S.Infinity
            elif num == '-inf':
                return S.NegativeInfinity
        elif isinstance(num, float) and num == 0:
            num = '0'
        elif isinstance(num, float) and num == float('inf'):
            return S.Infinity
        elif isinstance(num, float) and num == float('-inf'):
            return S.NegativeInfinity
        elif isinstance(num, float) and math.isnan(num):
            return S.NaN
        elif isinstance(num, (SYMPY_INTS, Integer)):
            num = str(num)
        elif num is S.Infinity:
            return num
        elif num is S.NegativeInfinity:
            return num
        elif num is S.NaN:
            return num
        elif _is_numpy_instance(num):  # support for numpy datatypes
            num = _convert_numpy_types(num)
        elif isinstance(num, mpmath.mpf):
            if precision is None:
                if dps is None:
                    precision = num.context.prec
            num = num._mpf_

        if dps is None and precision is None:
            dps = 15
            if isinstance(num, Float):
                return num
            if isinstance(num, str) and _literal_float(num):
                try:
                    Num = decimal.Decimal(num)
                except decimal.InvalidOperation:
                    pass
                else:
                    isint = '.' not in num
                    num, dps = _decimal_to_Rational_prec(Num)
                    if num.is_Integer and isint:
                        dps = max(dps, len(str(num).lstrip('-')))
                    dps = max(15, dps)
                    precision = dps_to_prec(dps)
        elif precision == '' and dps is None or precision is None and dps == '':
            if not isinstance(num, str):
                raise ValueError('The null string can only be used when '
                'the number to Float is passed as a string or an integer.')
            ok = None
            if _literal_float(num):
                try:
                    Num = decimal.Decimal(num)
                except decimal.InvalidOperation:
                    pass
                else:
                    isint = '.' not in num
                    num, dps = _decimal_to_Rational_prec(Num)
                    if num.is_Integer and isint:
                        dps = max(dps, len(str(num).lstrip('-')))
                        precision = dps_to_prec(dps)
                    ok = True
            if ok is None:
                raise ValueError('string-float not recognized: %s' % num)

        # decimal precision(dps) is set and maybe binary precision(precision)
        # as well.From here on binary precision is used to compute the Float.
        # Hence, if supplied use binary precision else translate from decimal
        # precision.

        if precision is None or precision == '':
            precision = dps_to_prec(dps)

        precision = int(precision)

        if isinstance(num, float):
            _mpf_ = mlib.from_float(num, precision, rnd)
        elif isinstance(num, str):
            _mpf_ = mlib.from_str(num, precision, rnd)
        elif isinstance(num, decimal.Decimal):
            if num.is_finite():
                _mpf_ = mlib.from_str(str(num), precision, rnd)
            elif num.is_nan():
                return S.NaN
            elif num.is_infinite():
                if num > 0:
                    return S.Infinity
                return S.NegativeInfinity
            else:
                raise ValueError("unexpected decimal value %s" % str(num))
        elif isinstance(num, tuple) and len(num) in (3, 4):
            if isinstance(num[1], str):
                # it's a hexadecimal (coming from a pickled object)
                num = list(num)
                # If we're loading an object pickled in Python 2 into
                # Python 3, we may need to strip a tailing 'L' because
                # of a shim for int on Python 3, see issue #13470.
                if num[1].endswith('L'):
                    num[1] = num[1][:-1]
                # Strip leading '0x' - gmpy2 only documents such inputs
                # with base prefix as valid when the 2nd argument (base) is 0.
                # When mpmath uses Sage as the backend, however, it
                # ends up including '0x' when preparing the picklable tuple.
                # See issue #19690.
                if num[1].startswith('0x'):
                    num[1] = num[1][2:]
                # Now we can assume that it is in standard form
                num[1] = MPZ(num[1], 16)
                _mpf_ = tuple(num)
            else:
                if len(num) == 4:
                    # handle normalization hack
                    return Float._new(num, precision)
                else:
                    if not all((
                            num[0] in (0, 1),
                            num[1] >= 0,
                            all(type(i) in (int, int) for i in num)
                            )):
                        raise ValueError('malformed mpf: %s' % (num,))
                    # don't compute number or else it may
                    # over/underflow
                    return Float._new(
                        (num[0], num[1], num[2], bitcount(num[1])),
                        precision)
        else:
            try:
                _mpf_ = num._as_mpf_val(precision)
            except (NotImplementedError, AttributeError):
                _mpf_ = mpmath.mpf(num, prec=precision)._mpf_

        return cls._new(_mpf_, precision, zero=False)

    @classmethod
    def _new(cls, _mpf_, _prec, zero=True):
        # special cases
        if zero and _mpf_ == fzero:
            return S.Zero  # Float(0) -> 0.0; Float._new((0,0,0,0)) -> 0
        elif _mpf_ == _mpf_nan:
            return S.NaN
        elif _mpf_ == _mpf_inf:
            return S.Infinity
        elif _mpf_ == _mpf_ninf:
            return S.NegativeInfinity

        obj = Expr.__new__(cls)
        obj._mpf_ = mpf_norm(_mpf_, _prec)
        obj._prec = _prec
        return obj

    # mpz can't be pickled
    def __getnewargs_ex__(self):
        return ((mlib.to_pickable(self._mpf_),), {'precision': self._prec})

    def _hashable_content(self):
        return (self._mpf_, self._prec)

    def floor(self):
        return Integer(int(mlib.to_int(
            mlib.mpf_floor(self._mpf_, self._prec))))

    def ceiling(self):
        return Integer(int(mlib.to_int(
            mlib.mpf_ceil(self._mpf_, self._prec))))

    def __floor__(self):
        return self.floor()

    def __ceil__(self):
        return self.ceiling()

    @property
    def num(self):
        return mpmath.mpf(self._mpf_)

    def _as_mpf_val(self, prec):
        rv = mpf_norm(self._mpf_, prec)
        if rv != self._mpf_ and self._prec == prec:
            debug(self._mpf_, rv)
        return rv

    def _as_mpf_op(self, prec):
        return self._mpf_, max(prec, self._prec)

    def _eval_is_finite(self):
        if self._mpf_ in (_mpf_inf, _mpf_ninf):
            return False
        return True

    def _eval_is_infinite(self):
        if self._mpf_ in (_mpf_inf, _mpf_ninf):
            return True
        return False

    def _eval_is_integer(self):
        return self._mpf_ == fzero

    def _eval_is_negative(self):
        if self._mpf_ in (_mpf_ninf, _mpf_inf):
            return False
        return self.num < 0

    def _eval_is_positive(self):
        if self._mpf_ in (_mpf_ninf, _mpf_inf):
            return False
        return self.num > 0

    def _eval_is_extended_negative(self):
        if self._mpf_ == _mpf_ninf:
            return True
        if self._mpf_ == _mpf_inf:
            return False
        return self.num < 0

    def _eval_is_extended_positive(self):
        if self._mpf_ == _mpf_inf:
            return True
        if self._mpf_ == _mpf_ninf:
            return False
        return self.num > 0

    def _eval_is_zero(self):
        return self._mpf_ == fzero

    def __bool__(self):
        return self._mpf_ != fzero

    def __neg__(self):
        if not self:
            return self
        return Float._new(mlib.mpf_neg(self._mpf_), self._prec)

    @_sympifyit('other', NotImplemented)
    def __add__(self, other):
        if isinstance(other, Number) and global_parameters.evaluate:
            rhs, prec = other._as_mpf_op(self._prec)
            return Float._new(mlib.mpf_add(self._mpf_, rhs, prec, rnd), prec)
        return Number.__add__(self, other)

    @_sympifyit('other', NotImplemented)
    def __sub__(self, other):
        if isinstance(other, Number) and global_parameters.evaluate:
            rhs, prec = other._as_mpf_op(self._prec)
            return Float._new(mlib.mpf_sub(self._mpf_, rhs, prec, rnd), prec)
        return Number.__sub__(self, other)

    @_sympifyit('other', NotImplemented)
    def __mul__(self, other):
        if isinstance(other, Number) and global_parameters.evaluate:
            rhs, prec = other._as_mpf_op(self._prec)
            return Float._new(mlib.mpf_mul(self._mpf_, rhs, prec, rnd), prec)
        return Number.__mul__(self, other)

    @_sympifyit('other', NotImplemented)
    def __truediv__(self, other):
        if isinstance(other, Number) and other != 0 and global_parameters.evaluate:
            rhs, prec = other._as_mpf_op(self._prec)
            return Float._new(mlib.mpf_div(self._mpf_, rhs, prec, rnd), prec)
        return Number.__truediv__(self, other)

    @_sympifyit('other', NotImplemented)
    def __mod__(self, other):
        if isinstance(other, Rational) and other.q != 1 and global_parameters.evaluate:
            # calculate mod with Rationals, *then* round the result
            return Float(Rational.__mod__(Rational(self), other),
                         precision=self._prec)
        if isinstance(other, Float) and global_parameters.evaluate:
            r = self/other
            if r == int(r):
                return Float(0, precision=max(self._prec, other._prec))
        if isinstance(other, Number) and global_parameters.evaluate:
            rhs, prec = other._as_mpf_op(self._prec)
            return Float._new(mlib.mpf_mod(self._mpf_, rhs, prec, rnd), prec)
        return Number.__mod__(self, other)

    @_sympifyit('other', NotImplemented)
    def __rmod__(self, other):
        if isinstance(other, Float) and global_parameters.evaluate:
            return other.__mod__(self)
        if isinstance(other, Number) and global_parameters.evaluate:
            rhs, prec = other._as_mpf_op(self._prec)
            return Float._new(mlib.mpf_mod(rhs, self._mpf_, prec, rnd), prec)
        return Number.__rmod__(self, other)

    def _eval_power(self, expt):
        """
        expt is symbolic object but not equal to 0, 1

        (-p)**r -> exp(r*log(-p)) -> exp(r*(log(p) + I*Pi)) ->
                  -> p**r*(sin(Pi*r) + cos(Pi*r)*I)
        """
        if self == 0:
            if expt.is_extended_positive:
                return self
            if expt.is_extended_negative:
                return S.ComplexInfinity
        if isinstance(expt, Number):
            if isinstance(expt, Integer):
                prec = self._prec
                return Float._new(
                    mlib.mpf_pow_int(self._mpf_, expt.p, prec, rnd), prec)
            elif isinstance(expt, Rational) and \
                    expt.p == 1 and expt.q % 2 and self.is_negative:
                return Pow(S.NegativeOne, expt, evaluate=False)*(
                    -self)._eval_power(expt)
            expt, prec = expt._as_mpf_op(self._prec)
            mpfself = self._mpf_
            try:
                y = mpf_pow(mpfself, expt, prec, rnd)
                return Float._new(y, prec)
            except mlib.ComplexResult:
                re, im = mlib.mpc_pow(
                    (mpfself, fzero), (expt, fzero), prec, rnd)
                return Float._new(re, prec) + \
                    Float._new(im, prec)*S.ImaginaryUnit

    def __abs__(self):
        return Float._new(mlib.mpf_abs(self._mpf_), self._prec)

    def __int__(self):
        if self._mpf_ == fzero:
            return 0
        return int(mlib.to_int(self._mpf_))  # uses round_fast = round_down

    def __eq__(self, other):
        from sympy.logic.boolalg import Boolean
        try:
            other = _sympify(other)
        except SympifyError:
            return NotImplemented
        if isinstance(other, Boolean):
            return False
        if other.is_NumberSymbol:
            if other.is_irrational:
                return False
            return other.__eq__(self)
        if other.is_Float:
            # comparison is exact
            # so Float(.1, 3) != Float(.1, 33)
            return self._mpf_ == other._mpf_
        if other.is_Rational:
            return other.__eq__(self)
        if other.is_Number:
            # numbers should compare at the same precision;
            # all _as_mpf_val routines should be sure to abide
            # by the request to change the prec if necessary; if
            # they don't, the equality test will fail since it compares
            # the mpf tuples
            ompf = other._as_mpf_val(self._prec)
            return bool(mlib.mpf_eq(self._mpf_, ompf))
        if not self:
            return not other
        return False    # Float != non-Number

    def __ne__(self, other):
        return not self == other

    def _Frel(self, other, op):
        try:
            other = _sympify(other)
        except SympifyError:
            return NotImplemented
        if other.is_Rational:
            # test self*other.q <?> other.p without losing precision
            '''
            >>> f = Float(.1,2)
            >>> i = 1234567890
            >>> (f*i)._mpf_
            (0, 471, 18, 9)
            >>> mlib.mpf_mul(f._mpf_, mlib.from_int(i))
            (0, 505555550955, -12, 39)
            '''
            smpf = mlib.mpf_mul(self._mpf_, mlib.from_int(other.q))
            ompf = mlib.from_int(other.p)
            return _sympify(bool(op(smpf, ompf)))
        elif other.is_Float:
            return _sympify(bool(
                        op(self._mpf_, other._mpf_)))
        elif other.is_comparable and other not in (
                S.Infinity, S.NegativeInfinity):
            other = other.evalf(prec_to_dps(self._prec))
            if other._prec > 1:
                if other.is_Number:
                    return _sympify(bool(
                        op(self._mpf_, other._as_mpf_val(self._prec))))

    def __gt__(self, other):
        if isinstance(other, NumberSymbol):
            return other.__lt__(self)
        rv = self._Frel(other, mlib.mpf_gt)
        if rv is None:
            return Expr.__gt__(self, other)
        return rv

    def __ge__(self, other):
        if isinstance(other, NumberSymbol):
            return other.__le__(self)
        rv = self._Frel(other, mlib.mpf_ge)
        if rv is None:
            return Expr.__ge__(self, other)
        return rv

    def __lt__(self, other):
        if isinstance(other, NumberSymbol):
            return other.__gt__(self)
        rv = self._Frel(other, mlib.mpf_lt)
        if rv is None:
            return Expr.__lt__(self, other)
        return rv

    def __le__(self, other):
        if isinstance(other, NumberSymbol):
            return other.__ge__(self)
        rv = self._Frel(other, mlib.mpf_le)
        if rv is None:
            return Expr.__le__(self, other)
        return rv

    def __hash__(self):
        return super().__hash__()

    def epsilon_eq(self, other, epsilon="1e-15"):
        return abs(self - other) < Float(epsilon)

    def __format__(self, format_spec):
        return format(decimal.Decimal(str(self)), format_spec)


# Add sympify converters
converter[float] = converter[decimal.Decimal] = Float

# this is here to work nicely in Sage
RealNumber = Float


class Rational(Number):
    """Represents rational numbers (p/q) of any size.

    Examples
    ========

    >>> from sympy import Rational, nsimplify, S, pi
    >>> Rational(1, 2)
    1/2

    Rational is unprejudiced in accepting input. If a float is passed, the
    underlying value of the binary representation will be returned:

    >>> Rational(.5)
    1/2
    >>> Rational(.2)
    3602879701896397/18014398509481984

    If the simpler representation of the float is desired then consider
    limiting the denominator to the desired value or convert the float to
    a string (which is roughly equivalent to limiting the denominator to
    10**12):

    >>> Rational(str(.2))
    1/5
    >>> Rational(.2).limit_denominator(10**12)
    1/5

    An arbitrarily precise Rational is obtained when a string literal is
    passed:

    >>> Rational("1.23")
    123/100
    >>> Rational('1e-2')
    1/100
    >>> Rational(".1")
    1/10
    >>> Rational('1e-2/3.2')
    1/320

    The conversion of other types of strings can be handled by
    the sympify() function, and conversion of floats to expressions
    or simple fractions can be handled with nsimplify:

    >>> S('.[3]')  # repeating digits in brackets
    1/3
    >>> S('3**2/10')  # general expressions
    9/10
    >>> nsimplify(.3)  # numbers that have a simple form
    3/10

    But if the input does not reduce to a literal Rational, an error will
    be raised:

    >>> Rational(pi)
    Traceback (most recent call last):
    ...
    TypeError: invalid input: pi


    Low-level
    ---------

    Access numerator and denominator as .p and .q:

    >>> r = Rational(3, 4)
    >>> r
    3/4
    >>> r.p
    3
    >>> r.q
    4

    Note that p and q return integers (not SymPy Integers) so some care
    is needed when using them in expressions:

    >>> r.p/r.q
    0.75

    If an unevaluated Rational is desired, ``gcd=1`` can be passed and
    this will keep common divisors of the numerator and denominator
    from being eliminated. It is not possible, however, to leave a
    negative value in the denominator.

    >>> Rational(2, 4, gcd=1)
    2/4
    >>> Rational(2, -4, gcd=1).q
    4

    See Also
    ========
    sympy.core.sympify.sympify, sympy.simplify.simplify.nsimplify
    """
    is_real = True
    is_integer = False
    is_rational = True
    is_number = True

    __slots__ = ('p', 'q')

    p: int
    q: int

    is_Rational = True

    @cacheit
    def __new__(cls, p, q=None, gcd=None):
        if q is None:
            if isinstance(p, Rational):
                return p

            if isinstance(p, SYMPY_INTS):
                pass
            else:
                if isinstance(p, (float, Float)):
                    return Rational(*_as_integer_ratio(p))

                if not isinstance(p, str):
                    try:
                        p = sympify(p)
                    except (SympifyError, SyntaxError):
                        pass  # error will raise below
                else:
                    if p.count('/') > 1:
                        raise TypeError('invalid input: %s' % p)
                    p = p.replace(' ', '')
                    pq = p.rsplit('/', 1)
                    if len(pq) == 2:
                        p, q = pq
                        fp = fractions.Fraction(p)
                        fq = fractions.Fraction(q)
                        p = fp/fq
                    try:
                        p = fractions.Fraction(p)
                    except ValueError:
                        pass  # error will raise below
                    else:
                        return Rational(p.numerator, p.denominator, 1)

                if not isinstance(p, Rational):
                    raise TypeError('invalid input: %s' % p)

            q = 1
            gcd = 1

        if not isinstance(p, SYMPY_INTS):
            p = Rational(p)
            q *= p.q
            p = p.p
        else:
            p = int(p)

        if not isinstance(q, SYMPY_INTS):
            q = Rational(q)
            p *= q.q
            q = q.p
        else:
            q = int(q)

        # p and q are now ints
        if q == 0:
            if p == 0:
                if _errdict["divide"]:
                    raise ValueError("Indeterminate 0/0")
                else:
                    return S.NaN
            return S.ComplexInfinity
        if q < 0:
            q = -q
            p = -p
        if not gcd:
            gcd = igcd(abs(p), q)
        if gcd > 1:
            p //= gcd
            q //= gcd
        if q == 1:
            return Integer(p)
        if p == 1 and q == 2:
            return S.Half
        obj = Expr.__new__(cls)
        obj.p = p
        obj.q = q
        return obj

    def limit_denominator(self, max_denominator=1000000):
        """Closest Rational to self with denominator at most max_denominator.

        Examples
        ========

        >>> from sympy import Rational
        >>> Rational('3.141592653589793').limit_denominator(10)
        22/7
        >>> Rational('3.141592653589793').limit_denominator(100)
        311/99

        """
        f = fractions.Fraction(self.p, self.q)
        return Rational(f.limit_denominator(fractions.Fraction(int(max_denominator))))

    def __getnewargs__(self):
        return (self.p, self.q)

    def _hashable_content(self):
        return (self.p, self.q)

    def _eval_is_positive(self):
        return self.p > 0

    def _eval_is_zero(self):
        return self.p == 0

    def __neg__(self):
        return Rational(-self.p, self.q)

    @_sympifyit('other', NotImplemented)
    def __add__(self, other):
        if global_parameters.evaluate:
            if isinstance(other, Integer):
                return Rational(self.p + self.q*other.p, self.q, 1)
            elif isinstance(other, Rational):
                #TODO: this can probably be optimized more
                return Rational(self.p*other.q + self.q*other.p, self.q*other.q)
            elif isinstance(other, Float):
                return other + self
            else:
                return Number.__add__(self, other)
        return Number.__add__(self, other)
    __radd__ = __add__

    @_sympifyit('other', NotImplemented)
    def __sub__(self, other):
        if global_parameters.evaluate:
            if isinstance(other, Integer):
                return Rational(self.p - self.q*other.p, self.q, 1)
            elif isinstance(other, Rational):
                return Rational(self.p*other.q - self.q*other.p, self.q*other.q)
            elif isinstance(other, Float):
                return -other + self
            else:
                return Number.__sub__(self, other)
        return Number.__sub__(self, other)
    @_sympifyit('other', NotImplemented)
    def __rsub__(self, other):
        if global_parameters.evaluate:
            if isinstance(other, Integer):
                return Rational(self.q*other.p - self.p, self.q, 1)
            elif isinstance(other, Rational):
                return Rational(self.q*other.p - self.p*other.q, self.q*other.q)
            elif isinstance(other, Float):
                return -self + other
            else:
                return Number.__rsub__(self, other)
        return Number.__rsub__(self, other)
    @_sympifyit('other', NotImplemented)
    def __mul__(self, other):
        if global_parameters.evaluate:
            if isinstance(other, Integer):
                return Rational(self.p*other.p, self.q, igcd(other.p, self.q))
            elif isinstance(other, Rational):
                return Rational(self.p*other.p, self.q*other.q, igcd(self.p, other.q)*igcd(self.q, other.p))
            elif isinstance(other, Float):
                return other*self
            else:
                return Number.__mul__(self, other)
        return Number.__mul__(self, other)
    __rmul__ = __mul__

    @_sympifyit('other', NotImplemented)
    def __truediv__(self, other):
        if global_parameters.evaluate:
            if isinstance(other, Integer):
                if self.p and other.p == S.Zero:
                    return S.ComplexInfinity
                else:
                    return Rational(self.p, self.q*other.p, igcd(self.p, other.p))
            elif isinstance(other, Rational):
                return Rational(self.p*other.q, self.q*other.p, igcd(self.p, other.p)*igcd(self.q, other.q))
            elif isinstance(other, Float):
                return self*(1/other)
            else:
                return Number.__truediv__(self, other)
        return Number.__truediv__(self, other)
    @_sympifyit('other', NotImplemented)
    def __rtruediv__(self, other):
        if global_parameters.evaluate:
            if isinstance(other, Integer):
                return Rational(other.p*self.q, self.p, igcd(self.p, other.p))
            elif isinstance(other, Rational):
                return Rational(other.p*self.q, other.q*self.p, igcd(self.p, other.p)*igcd(self.q, other.q))
            elif isinstance(other, Float):
                return other*(1/self)
            else:
                return Number.__rtruediv__(self, other)
        return Number.__rtruediv__(self, other)

    @_sympifyit('other', NotImplemented)
    def __mod__(self, other):
        if global_parameters.evaluate:
            if isinstance(other, Rational):
                n = (self.p*other.q) // (other.p*self.q)
                return Rational(self.p*other.q - n*other.p*self.q, self.q*other.q)
            if isinstance(other, Float):
                # calculate mod with Rationals, *then* round the answer
                return Float(self.__mod__(Rational(other)),
                             precision=other._prec)
            return Number.__mod__(self, other)
        return Number.__mod__(self, other)

    @_sympifyit('other', NotImplemented)
    def __rmod__(self, other):
        if isinstance(other, Rational):
            return Rational.__mod__(other, self)
        return Number.__rmod__(self, other)

    def _eval_power(self, expt):
        if isinstance(expt, Number):
            if isinstance(expt, Float):
                return self._eval_evalf(expt._prec)**expt
            if expt.is_extended_negative:
                # (3/4)**-2 -> (4/3)**2
                ne = -expt
                if (ne is S.One):
                    return Rational(self.q, self.p)
                if self.is_negative:
                    return S.NegativeOne**expt*Rational(self.q, -self.p)**ne
                else:
                    return Rational(self.q, self.p)**ne
            if expt is S.Infinity:  # -oo already caught by test for negative
                if self.p > self.q:
                    # (3/2)**oo -> oo
                    return S.Infinity
                if self.p < -self.q:
                    # (-3/2)**oo -> oo + I*oo
                    return S.Infinity + S.Infinity*S.ImaginaryUnit
                return S.Zero
            if isinstance(expt, Integer):
                # (4/3)**2 -> 4**2 / 3**2
                return Rational(self.p**expt.p, self.q**expt.p, 1)
            if isinstance(expt, Rational):
                intpart = expt.p // expt.q
                if intpart:
                    intpart += 1
                    remfracpart = intpart*expt.q - expt.p
                    ratfracpart = Rational(remfracpart, expt.q)
                    if self.p != 1:
                        return Integer(self.p)**expt*Integer(self.q)**ratfracpart*Rational(1, self.q**intpart, 1)
                    return Integer(self.q)**ratfracpart*Rational(1, self.q**intpart, 1)
                else:
                    remfracpart = expt.q - expt.p
                    ratfracpart = Rational(remfracpart, expt.q)
                    if self.p != 1:
                        return Integer(self.p)**expt*Integer(self.q)**ratfracpart*Rational(1, self.q, 1)
                    return Integer(self.q)**ratfracpart*Rational(1, self.q, 1)

        if self.is_extended_negative and expt.is_even:
            return (-self)**expt

        return

    def _as_mpf_val(self, prec):
        return mlib.from_rational(self.p, self.q, prec, rnd)

    def _mpmath_(self, prec, rnd):
        return mpmath.make_mpf(mlib.from_rational(self.p, self.q, prec, rnd))

    def __abs__(self):
        return Rational(abs(self.p), self.q)

    def __int__(self):
        p, q = self.p, self.q
        if p < 0:
            return -int(-p//q)
        return int(p//q)

    def floor(self):
        return Integer(self.p // self.q)

    def ceiling(self):
        return -Integer(-self.p // self.q)

    def __floor__(self):
        return self.floor()

    def __ceil__(self):
        return self.ceiling()

    def __eq__(self, other):
        try:
            other = _sympify(other)
        except SympifyError:
            return NotImplemented
        if not isinstance(other, Number):
            # S(0) == S.false is False
            # S(0) == False is True
            return False
        if not self:
            return not other
        if other.is_NumberSymbol:
            if other.is_irrational:
                return False
            return other.__eq__(self)
        if other.is_Rational:
            # a Rational is always in reduced form so will never be 2/4
            # so we can just check equivalence of args
            return self.p == other.p and self.q == other.q
        if other.is_Float:
            # all Floats have a denominator that is a power of 2
            # so if self doesn't, it can't be equal to other
            if self.q & (self.q - 1):
                return False
            s, m, t = other._mpf_[:3]
            if s:
                m = -m
            if not t:
                # other is an odd integer
                if not self.is_Integer or self.is_even:
                    return False
                return m == self.p

            from .power import integer_log
            if t > 0:
                # other is an even integer
                if not self.is_Integer:
                    return False
                # does m*2**t == self.p
                return self.p and not self.p % m and \
                    integer_log(self.p//m, 2) == (t, True)
            # does non-integer s*m/2**-t = p/q?
            if self.is_Integer:
                return False
            return m == self.p and integer_log(self.q, 2) == (-t, True)
        return False

    def __ne__(self, other):
        return not self == other

    def _Rrel(self, other, attr):
        # if you want self < other, pass self, other, __gt__
        try:
            other = _sympify(other)
        except SympifyError:
            return NotImplemented
        if other.is_Number:
            op = None
            s, o = self, other
            if other.is_NumberSymbol:
                op = getattr(o, attr)
            elif other.is_Float:
                op = getattr(o, attr)
            elif other.is_Rational:
                s, o = Integer(s.p*o.q), Integer(s.q*o.p)
                op = getattr(o, attr)
            if op:
                return op(s)
            if o.is_number and o.is_extended_real:
                return Integer(s.p), s.q*o

    def __gt__(self, other):
        rv = self._Rrel(other, '__lt__')
        if rv is None:
            rv = self, other
        elif not isinstance(rv, tuple):
            return rv
        return Expr.__gt__(*rv)

    def __ge__(self, other):
        rv = self._Rrel(other, '__le__')
        if rv is None:
            rv = self, other
        elif not isinstance(rv, tuple):
            return rv
        return Expr.__ge__(*rv)

    def __lt__(self, other):
        rv = self._Rrel(other, '__gt__')
        if rv is None:
            rv = self, other
        elif not isinstance(rv, tuple):
            return rv
        return Expr.__lt__(*rv)

    def __le__(self, other):
        rv = self._Rrel(other, '__ge__')
        if rv is None:
            rv = self, other
        elif not isinstance(rv, tuple):
            return rv
        return Expr.__le__(*rv)

    def __hash__(self):
        return super().__hash__()

    def factors(self, limit=None, use_trial=True, use_rho=False,
                use_pm1=False, verbose=False, visual=False):
        """A wrapper to factorint which return factors of self that are
        smaller than limit (or cheap to compute). Special methods of
        factoring are disabled by default so that only trial division is used.
        """
        from sympy.ntheory.factor_ import factorrat

        return factorrat(self, limit=limit, use_trial=use_trial,
                      use_rho=use_rho, use_pm1=use_pm1,
                      verbose=verbose).copy()

    @property
    def numerator(self):
        return self.p

    @property
    def denominator(self):
        return self.q

    @_sympifyit('other', NotImplemented)
    def gcd(self, other):
        if isinstance(other, Rational):
            if other == S.Zero:
                return other
            return Rational(
                igcd(self.p, other.p),
                ilcm(self.q, other.q))
        return Number.gcd(self, other)

    @_sympifyit('other', NotImplemented)
    def lcm(self, other):
        if isinstance(other, Rational):
            return Rational(
                self.p // igcd(self.p, other.p) * other.p,
                igcd(self.q, other.q))
        return Number.lcm(self, other)

    def as_numer_denom(self):
        return Integer(self.p), Integer(self.q)

    def as_content_primitive(self, radical=False, clear=True):
        """Return the tuple (R, self/R) where R is the positive Rational
        extracted from self.

        Examples
        ========

        >>> from sympy import S
        >>> (S(-3)/2).as_content_primitive()
        (3/2, -1)

        See docstring of Expr.as_content_primitive for more examples.
        """

        if self:
            if self.is_positive:
                return self, S.One
            return -self, S.NegativeOne
        return S.One, self

    def as_coeff_Mul(self, rational=False):
        """Efficiently extract the coefficient of a product. """
        return self, S.One

    def as_coeff_Add(self, rational=False):
        """Efficiently extract the coefficient of a summation. """
        return self, S.Zero


class Integer(Rational):
    """Represents integer numbers of any size.

    Examples
    ========

    >>> from sympy import Integer
    >>> Integer(3)
    3

    If a float or a rational is passed to Integer, the fractional part
    will be discarded; the effect is of rounding toward zero.

    >>> Integer(3.8)
    3
    >>> Integer(-3.8)
    -3

    A string is acceptable input if it can be parsed as an integer:

    >>> Integer("9" * 20)
    99999999999999999999

    It is rarely needed to explicitly instantiate an Integer, because
    Python integers are automatically converted to Integer when they
    are used in SymPy expressions.
    """
    q = 1
    is_integer = True
    is_number = True

    is_Integer = True

    __slots__ = ('p',)

    def _as_mpf_val(self, prec):
        return mlib.from_int(self.p, prec, rnd)

    def _mpmath_(self, prec, rnd):
        return mpmath.make_mpf(self._as_mpf_val(prec))

    @cacheit
    def __new__(cls, i):
        if isinstance(i, str):
            i = i.replace(' ', '')
        # whereas we cannot, in general, make a Rational from an
        # arbitrary expression, we can make an Integer unambiguously
        # (except when a non-integer expression happens to round to
        # an integer). So we proceed by taking int() of the input and
        # let the int routines determine whether the expression can
        # be made into an int or whether an error should be raised.
        try:
            ival = int(i)
        except TypeError:
            raise TypeError(
                "Argument of Integer should be of numeric type, got %s." % i)
        # We only work with well-behaved integer types. This converts, for
        # example, numpy.int32 instances.
        if ival == 1:
            return S.One
        if ival == -1:
            return S.NegativeOne
        if ival == 0:
            return S.Zero
        obj = Expr.__new__(cls)
        obj.p = ival
        return obj

    def __getnewargs__(self):
        return (self.p,)

    # Arithmetic operations are here for efficiency
    def __int__(self):
        return self.p

    def floor(self):
        return Integer(self.p)

    def ceiling(self):
        return Integer(self.p)

    def __floor__(self):
        return self.floor()

    def __ceil__(self):
        return self.ceiling()

    def __neg__(self):
        return Integer(-self.p)

    def __abs__(self):
        if self.p >= 0:
            return self
        else:
            return Integer(-self.p)

    def __divmod__(self, other):
        if isinstance(other, Integer) and global_parameters.evaluate:
            return Tuple(*(divmod(self.p, other.p)))
        else:
            return Number.__divmod__(self, other)

    def __rdivmod__(self, other):
        if isinstance(other, int) and global_parameters.evaluate:
            return Tuple(*(divmod(other, self.p)))
        else:
            try:
                other = Number(other)
            except TypeError:
                msg = "unsupported operand type(s) for divmod(): '%s' and '%s'"
                oname = type(other).__name__
                sname = type(self).__name__
                raise TypeError(msg % (oname, sname))
            return Number.__divmod__(other, self)

    # TODO make it decorator + bytecodehacks?
    def __add__(self, other):
        if global_parameters.evaluate:
            if isinstance(other, int):
                return Integer(self.p + other)
            elif isinstance(other, Integer):
                return Integer(self.p + other.p)
            elif isinstance(other, Rational):
                return Rational(self.p*other.q + other.p, other.q, 1)
            return Rational.__add__(self, other)
        else:
            return Add(self, other)

    def __radd__(self, other):
        if global_parameters.evaluate:
            if isinstance(other, int):
                return Integer(other + self.p)
            elif isinstance(other, Rational):
                return Rational(other.p + self.p*other.q, other.q, 1)
            return Rational.__radd__(self, other)
        return Rational.__radd__(self, other)

    def __sub__(self, other):
        if global_parameters.evaluate:
            if isinstance(other, int):
                return Integer(self.p - other)
            elif isinstance(other, Integer):
                return Integer(self.p - other.p)
            elif isinstance(other, Rational):
                return Rational(self.p*other.q - other.p, other.q, 1)
            return Rational.__sub__(self, other)
        return Rational.__sub__(self, other)

    def __rsub__(self, other):
        if global_parameters.evaluate:
            if isinstance(other, int):
                return Integer(other - self.p)
            elif isinstance(other, Rational):
                return Rational(other.p - self.p*other.q, other.q, 1)
            return Rational.__rsub__(self, other)
        return Rational.__rsub__(self, other)

    def __mul__(self, other):
        if global_parameters.evaluate:
            if isinstance(other, int):
                return Integer(self.p*other)
            elif isinstance(other, Integer):
                return Integer(self.p*other.p)
            elif isinstance(other, Rational):
                return Rational(self.p*other.p, other.q, igcd(self.p, other.q))
            return Rational.__mul__(self, other)
        return Rational.__mul__(self, other)

    def __rmul__(self, other):
        if global_parameters.evaluate:
            if isinstance(other, int):
                return Integer(other*self.p)
            elif isinstance(other, Rational):
                return Rational(other.p*self.p, other.q, igcd(self.p, other.q))
            return Rational.__rmul__(self, other)
        return Rational.__rmul__(self, other)

    def __mod__(self, other):
        if global_parameters.evaluate:
            if isinstance(other, int):
                return Integer(self.p % other)
            elif isinstance(other, Integer):
                return Integer(self.p % other.p)
            return Rational.__mod__(self, other)
        return Rational.__mod__(self, other)

    def __rmod__(self, other):
        if global_parameters.evaluate:
            if isinstance(other, int):
                return Integer(other % self.p)
            elif isinstance(other, Integer):
                return Integer(other.p % self.p)
            return Rational.__rmod__(self, other)
        return Rational.__rmod__(self, other)

    def __eq__(self, other):
        if isinstance(other, int):
            return (self.p == other)
        elif isinstance(other, Integer):
            return (self.p == other.p)
        return Rational.__eq__(self, other)

    def __ne__(self, other):
        return not self == other

    def __gt__(self, other):
        try:
            other = _sympify(other)
        except SympifyError:
            return NotImplemented
        if other.is_Integer:
            return _sympify(self.p > other.p)
        return Rational.__gt__(self, other)

    def __lt__(self, other):
        try:
            other = _sympify(other)
        except SympifyError:
            return NotImplemented
        if other.is_Integer:
            return _sympify(self.p < other.p)
        return Rational.__lt__(self, other)

    def __ge__(self, other):
        try:
            other = _sympify(other)
        except SympifyError:
            return NotImplemented
        if other.is_Integer:
            return _sympify(self.p >= other.p)
        return Rational.__ge__(self, other)

    def __le__(self, other):
        try:
            other = _sympify(other)
        except SympifyError:
            return NotImplemented
        if other.is_Integer:
            return _sympify(self.p <= other.p)
        return Rational.__le__(self, other)

    def __hash__(self):
        return hash(self.p)

    def __index__(self):
        return self.p

    ########################################

    def _eval_is_odd(self):
        return bool(self.p % 2)

    def _eval_power(self, expt):
        """
        Tries to do some simplifications on self**expt

        Returns None if no further simplifications can be done.

        Explanation
        ===========

        When exponent is a fraction (so we have for example a square root),
        we try to find a simpler representation by factoring the argument
        up to factors of 2**15, e.g.

          - sqrt(4) becomes 2
          - sqrt(-4) becomes 2*I
          - (2**(3+7)*3**(6+7))**Rational(1,7) becomes 6*18**(3/7)

        Further simplification would require a special call to factorint on
        the argument which is not done here for sake of speed.

        """
        from sympy.ntheory.factor_ import perfect_power

        if expt is S.Infinity:
            if self.p > S.One:
                return S.Infinity
            # cases -1, 0, 1 are done in their respective classes
            return S.Infinity + S.ImaginaryUnit*S.Infinity
        if expt is S.NegativeInfinity:
            return Rational(1, self, 1)**S.Infinity
        if not isinstance(expt, Number):
            # simplify when expt is even
            # (-2)**k --> 2**k
            if self.is_negative and expt.is_even:
                return (-self)**expt
        if isinstance(expt, Float):
            # Rational knows how to exponentiate by a Float
            return super()._eval_power(expt)
        if not isinstance(expt, Rational):
            return
        if expt is S.Half and self.is_negative:
            # we extract I for this special case since everyone is doing so
            return S.ImaginaryUnit*Pow(-self, expt)
        if expt.is_negative:
            # invert base and change sign on exponent
            ne = -expt
            if self.is_negative:
                return S.NegativeOne**expt*Rational(1, -self, 1)**ne
            else:
                return Rational(1, self.p, 1)**ne
        # see if base is a perfect root, sqrt(4) --> 2
        x, xexact = integer_nthroot(abs(self.p), expt.q)
        if xexact:
            # if it's a perfect root we've finished
            result = Integer(x**abs(expt.p))
            if self.is_negative:
                result *= S.NegativeOne**expt
            return result

        # The following is an algorithm where we collect perfect roots
        # from the factors of base.

        # if it's not an nth root, it still might be a perfect power
        b_pos = int(abs(self.p))
        p = perfect_power(b_pos)
        if p is not False:
            dict = {p[0]: p[1]}
        else:
            dict = Integer(b_pos).factors(limit=2**15)

        # now process the dict of factors
        out_int = 1  # integer part
        out_rad = 1  # extracted radicals
        sqr_int = 1
        sqr_gcd = 0
        sqr_dict = {}
        for prime, exponent in dict.items():
            exponent *= expt.p
            # remove multiples of expt.q: (2**12)**(1/10) -> 2*(2**2)**(1/10)
            div_e, div_m = divmod(exponent, expt.q)
            if div_e > 0:
                out_int *= prime**div_e
            if div_m > 0:
                # see if the reduced exponent shares a gcd with e.q
                # (2**2)**(1/10) -> 2**(1/5)
                g = igcd(div_m, expt.q)
                if g != 1:
                    out_rad *= Pow(prime, Rational(div_m//g, expt.q//g, 1))
                else:
                    sqr_dict[prime] = div_m
        # identify gcd of remaining powers
        for p, ex in sqr_dict.items():
            if sqr_gcd == 0:
                sqr_gcd = ex
            else:
                sqr_gcd = igcd(sqr_gcd, ex)
                if sqr_gcd == 1:
                    break
        for k, v in sqr_dict.items():
            sqr_int *= k**(v//sqr_gcd)
        if sqr_int == b_pos and out_int == 1 and out_rad == 1:
            result = None
        else:
            result = out_int*out_rad*Pow(sqr_int, Rational(sqr_gcd, expt.q))
            if self.is_negative:
                result *= Pow(S.NegativeOne, expt)
        return result

    def _eval_is_prime(self):
        from sympy.ntheory.primetest import isprime

        return isprime(self)

    def _eval_is_composite(self):
        if self > 1:
            return fuzzy_not(self.is_prime)
        else:
            return False

    def as_numer_denom(self):
        return self, S.One

    @_sympifyit('other', NotImplemented)
    def __floordiv__(self, other):
        if not isinstance(other, Expr):
            return NotImplemented
        if isinstance(other, Integer):
            return Integer(self.p // other)
        return Integer(divmod(self, other)[0])

    def __rfloordiv__(self, other):
        return Integer(Integer(other).p // self.p)

    # These bitwise operations (__lshift__, __rlshift__, ..., __invert__) are defined
    # for Integer only and not for general SymPy expressions. This is to achieve
    # compatibility with the numbers.Integral ABC which only defines these operations
    # among instances of numbers.Integral. Therefore, these methods check explicitly for
    # integer types rather than using sympify because they should not accept arbitrary
    # symbolic expressions and there is no symbolic analogue of numbers.Integral's
    # bitwise operations.
    def __lshift__(self, other):
        if isinstance(other, (int, Integer, numbers.Integral)):
            return Integer(self.p << int(other))
        else:
            return NotImplemented

    def __rlshift__(self, other):
        if isinstance(other, (int, numbers.Integral)):
            return Integer(int(other) << self.p)
        else:
            return NotImplemented

    def __rshift__(self, other):
        if isinstance(other, (int, Integer, numbers.Integral)):
            return Integer(self.p >> int(other))
        else:
            return NotImplemented

    def __rrshift__(self, other):
        if isinstance(other, (int, numbers.Integral)):
            return Integer(int(other) >> self.p)
        else:
            return NotImplemented

    def __and__(self, other):
        if isinstance(other, (int, Integer, numbers.Integral)):
            return Integer(self.p & int(other))
        else:
            return NotImplemented

    def __rand__(self, other):
        if isinstance(other, (int, numbers.Integral)):
            return Integer(int(other) & self.p)
        else:
            return NotImplemented

    def __xor__(self, other):
        if isinstance(other, (int, Integer, numbers.Integral)):
            return Integer(self.p ^ int(other))
        else:
            return NotImplemented

    def __rxor__(self, other):
        if isinstance(other, (int, numbers.Integral)):
            return Integer(int(other) ^ self.p)
        else:
            return NotImplemented

    def __or__(self, other):
        if isinstance(other, (int, Integer, numbers.Integral)):
            return Integer(self.p | int(other))
        else:
            return NotImplemented

    def __ror__(self, other):
        if isinstance(other, (int, numbers.Integral)):
            return Integer(int(other) | self.p)
        else:
            return NotImplemented

    def __invert__(self):
        return Integer(~self.p)

# Add sympify converters
converter[int] = Integer


class AlgebraicNumber(Expr):
    r"""
    Class for representing algebraic numbers in SymPy.

    Symbolically, an instance of this class represents an element
    $\alpha \in \mathbb{Q}(\theta) \hookrightarrow \mathbb{C}$. That is, the
    algebraic number $\alpha$ is represented as an element of a particular
    number field $\mathbb{Q}(\theta)$, with a particular embedding of this
    field into the complex numbers.

    Formally, the primitive element $\theta$ is given by two data points: (1)
    its minimal polynomial (which defines $\mathbb{Q}(\theta)$), and (2) a
    particular complex number that is a root of this polynomial (which defines
    the embedding $\mathbb{Q}(\theta) \hookrightarrow \mathbb{C}$). Finally,
    the algebraic number $\alpha$ which we represent is then given by the
    coefficients of a polynomial in $\theta$.
    """

    __slots__ = ('rep', 'root', 'alias', 'minpoly', '_own_minpoly')

    is_AlgebraicNumber = True
    is_algebraic = True
    is_number = True


    kind = NumberKind

    # Optional alias symbol is not free.
    # Actually, alias should be a Str, but some methods
    # expect that it be an instance of Expr.
    free_symbols: tSet[Basic] = set()

    def __new__(cls, expr, coeffs=None, alias=None, **args):
        r"""
        Construct a new algebraic number $\alpha$ belonging to a number field
        $k = \mathbb{Q}(\theta)$.

        There are four instance attributes to be determined:

        ===========  ============================================================================
        Attribute    Type/Meaning
        ===========  ============================================================================
        ``root``     :py:class:`~.Expr` for $\theta$ as a complex number
        ``minpoly``  :py:class:`~.Poly`, the minimal polynomial of $\theta$
        ``rep``      :py:class:`~sympy.polys.polyclasses.DMP` giving $\alpha$ as poly in $\theta$
        ``alias``    :py:class:`~.Symbol` for $\theta$, or ``None``
        ===========  ============================================================================

        See Parameters section for how they are determined.

        Parameters
        ==========

        expr : :py:class:`~.Expr`, or pair $(m, r)$
            There are three distinct modes of construction, depending on what
            is passed as *expr*.

            **(1)** *expr* is an :py:class:`~.AlgebraicNumber`:
            In this case we begin by copying all four instance attributes from
            *expr*. If *coeffs* were also given, we compose the two coeff
            polynomials (see below). If an *alias* was given, it overrides.

            **(2)** *expr* is any other type of :py:class:`~.Expr`:
            Then ``root`` will equal *expr*. Therefore it
            must express an algebraic quantity, and we will compute its
            ``minpoly``.

            **(3)** *expr* is an ordered pair $(m, r)$ giving the
            ``minpoly`` $m$, and a ``root`` $r$ thereof, which together
            define $\theta$. In this case $m$ may be either a univariate
            :py:class:`~.Poly` or any :py:class:`~.Expr` which represents the
            same, while $r$ must be some :py:class:`~.Expr` representing a
            complex number that is a root of $m$, including both explicit
            expressions in radicals, and instances of
            :py:class:`~.ComplexRootOf` or :py:class:`~.AlgebraicNumber`.

        coeffs : list, :py:class:`~.ANP`, None, optional (default=None)
            This defines ``rep``, giving the algebraic number $\alpha$ as a
            polynomial in $\theta$.

            If a list, the elements should be integers or rational numbers.
            If an :py:class:`~.ANP`, we take its coefficients (using its
            :py:meth:`~.ANP.to_list()` method). If ``None``, then the list of
            coefficients defaults to ``[1, 0]``, meaning that $\alpha = \theta$
            is the primitive element of the field.

            If *expr* was an :py:class:`~.AlgebraicNumber`, let $g(x)$ be its
            ``rep`` polynomial, and let $f(x)$ be the polynomial defined by
            *coeffs*. Then ``self.rep`` will represent the composition
            $(f \circ g)(x)$.

        alias : str, :py:class:`~.Symbol`, None, optional (default=None)
            This is a way to provide a name for the primitive element. We
            described several ways in which the *expr* argument can define the
            value of the primitive element, but none of these methods gave it
            a name. Here, for example, *alias* could be set as
            ``Symbol('theta')``, in order to make this symbol appear when
            $\alpha$ is printed, or rendered as a polynomial, using the
            :py:meth:`~.as_poly()` method.

        Examples
        ========

        Recall that we are constructing an algebraic number as a field element
        $\alpha \in \mathbb{Q}(\theta)$.

        >>> from sympy import AlgebraicNumber, sqrt, CRootOf, S
        >>> from sympy.abc import x

        Example (1): $\alpha = \theta = \sqrt{2}$

        >>> a1 = AlgebraicNumber(sqrt(2))
        >>> a1.minpoly_of_element().as_expr(x)
        x**2 - 2
        >>> a1.evalf(10)
        1.414213562

        Example (2): $\alpha = 3 \sqrt{2} - 5$, $\theta = \sqrt{2}$. We can
        either build on the last example:

        >>> a2 = AlgebraicNumber(a1, [3, -5])
        >>> a2.as_expr()
        -5 + 3*sqrt(2)

        or start from scratch:

        >>> a2 = AlgebraicNumber(sqrt(2), [3, -5])
        >>> a2.as_expr()
        -5 + 3*sqrt(2)

        Example (3): $\alpha = 6 \sqrt{2} - 11$, $\theta = \sqrt{2}$. Again we
        can build on the previous example, and we see that the coeff polys are
        composed:

        >>> a3 = AlgebraicNumber(a2, [2, -1])
        >>> a3.as_expr()
        -11 + 6*sqrt(2)

        reflecting the fact that $(2x - 1) \circ (3x - 5) = 6x - 11$.

        Example (4): $\alpha = \sqrt{2}$, $\theta = \sqrt{2} + \sqrt{3}$. The
        easiest way is to use the :py:func:`~.to_number_field()` function:

        >>> from sympy import to_number_field
        >>> a4 = to_number_field(sqrt(2), sqrt(2) + sqrt(3))
        >>> a4.minpoly_of_element().as_expr(x)
        x**2 - 2
        >>> a4.to_root()
        sqrt(2)
        >>> a4.primitive_element()
        sqrt(2) + sqrt(3)
        >>> a4.coeffs()
        [1/2, 0, -9/2, 0]

        but if you already knew the right coefficients, you could construct it
        directly:

        >>> a4 = AlgebraicNumber(sqrt(2) + sqrt(3), [S(1)/2, 0, S(-9)/2, 0])
        >>> a4.to_root()
        sqrt(2)
        >>> a4.primitive_element()
        sqrt(2) + sqrt(3)

        Example (5): Construct the Golden Ratio as an element of the 5th
        cyclotomic field, supposing we already know its coefficients. This time
        we introduce the alias $\zeta$ for the primitive element of the field:

        >>> from sympy import cyclotomic_poly
        >>> from sympy.abc import zeta
        >>> a5 = AlgebraicNumber(CRootOf(cyclotomic_poly(5), -1),
        ...                  [-1, -1, 0, 0], alias=zeta)
        >>> a5.as_poly().as_expr()
        -zeta**3 - zeta**2
        >>> a5.evalf()
        1.61803398874989

        (The index ``-1`` to ``CRootOf`` selects the complex root with the
        largest real and imaginary parts, which in this case is
        $\mathrm{e}^{2i\pi/5}$. See :py:class:`~.ComplexRootOf`.)

        Example (6): Building on the last example, construct the number
        $2 \phi \in \mathbb{Q}(\phi)$, where $\phi$ is the Golden Ratio:

        >>> from sympy.abc import phi
        >>> a6 = AlgebraicNumber(a5.to_root(), coeffs=[2, 0], alias=phi)
        >>> a6.as_poly().as_expr()
        2*phi
        >>> a6.primitive_element().evalf()
        1.61803398874989

        Note that we needed to use ``a5.to_root()``, since passing ``a5`` as
        the first argument would have constructed the number $2 \phi$ as an
        element of the field $\mathbb{Q}(\zeta)$:

        >>> a6_wrong = AlgebraicNumber(a5, coeffs=[2, 0])
        >>> a6_wrong.as_poly().as_expr()
        -2*zeta**3 - 2*zeta**2
        >>> a6_wrong.primitive_element().evalf()
        0.309016994374947 + 0.951056516295154*I

        """
        from sympy.polys.polyclasses import ANP, DMP
        from sympy.polys.numberfields import minimal_polynomial

        expr = sympify(expr)
        rep0 = None
        alias0 = None

        if isinstance(expr, (tuple, Tuple)):
            minpoly, root = expr

            if not minpoly.is_Poly:
                from sympy.polys.polytools import Poly
                minpoly = Poly(minpoly)
        elif expr.is_AlgebraicNumber:
<<<<<<< HEAD
            minpoly, root, _coeffs = expr.minpoly, expr.root, expr.coeffs()
            if coeffs is None:
                coeffs = _coeffs
=======
            minpoly, root, rep0, alias0 = (expr.minpoly, expr.root,
                                           expr.rep, expr.alias)
>>>>>>> 26110e2f
        else:
            minpoly, root = minimal_polynomial(
                expr, args.get('gen'), polys=True), expr

        dom = minpoly.get_domain()

        if coeffs is not None:
            if not isinstance(coeffs, ANP):
                rep = DMP.from_sympy_list(sympify(coeffs), 0, dom)
                scoeffs = Tuple(*coeffs)
            else:
                rep = DMP.from_list(coeffs.to_list(), 0, dom)
                scoeffs = Tuple(*coeffs.to_list())

        else:
            rep = DMP.from_list([1, 0], 0, dom)
            scoeffs = Tuple(1, 0)

        if rep0 is not None:
            from sympy.polys.densetools import dup_compose
            c = dup_compose(rep.rep, rep0.rep, dom)
            rep = DMP.from_list(c, 0, dom)
            scoeffs = Tuple(*c)

        if rep.degree() >= minpoly.degree():
            rep = rep.rem(minpoly.rep)

        sargs = (root, scoeffs)

        alias = alias or alias0
        if alias is not None:
            from .symbol import Symbol
            if not isinstance(alias, Symbol):
                alias = Symbol(alias)
            sargs = sargs + (alias,)

        obj = Expr.__new__(cls, *sargs)

        obj.rep = rep
        obj.root = root
        obj.alias = alias
        obj.minpoly = minpoly

        obj._own_minpoly = None

        return obj

    def __hash__(self):
        return super().__hash__()

    def _eval_evalf(self, prec):
        return self.as_expr()._evalf(prec)

    @property
    def is_aliased(self):
        """Returns ``True`` if ``alias`` was set. """
        return self.alias is not None

    def as_poly(self, x=None):
        """Create a Poly instance from ``self``. """
        from sympy.polys.polytools import Poly, PurePoly
        if x is not None:
            return Poly.new(self.rep, x)
        else:
            if self.alias is not None:
                return Poly.new(self.rep, self.alias)
            else:
                from .symbol import Dummy
                return PurePoly.new(self.rep, Dummy('x'))

    def as_expr(self, x=None):
        """Create a Basic expression from ``self``. """
        return self.as_poly(x or self.root).as_expr().expand()

    def coeffs(self):
        """Returns all SymPy coefficients of an algebraic number. """
        return [ self.rep.dom.to_sympy(c) for c in self.rep.all_coeffs() ]

    def native_coeffs(self):
        """Returns all native coefficients of an algebraic number. """
        return self.rep.all_coeffs()

    def to_algebraic_integer(self):
        """Convert ``self`` to an algebraic integer. """
        from sympy.polys.polytools import Poly

        f = self.minpoly

        if f.LC() == 1:
            return self

        coeff = f.LC()**(f.degree() - 1)
        poly = f.compose(Poly(f.gen/f.LC()))

        minpoly = poly*coeff
        root = f.LC()*self.root

        return AlgebraicNumber((minpoly, root), self.coeffs())

    def _eval_simplify(self, **kwargs):
        from sympy.polys.rootoftools import CRootOf
        from sympy.polys import minpoly
        measure, ratio = kwargs['measure'], kwargs['ratio']
        for r in [r for r in self.minpoly.all_roots() if r.func != CRootOf]:
            if minpoly(self.root - r).is_Symbol:
                # use the matching root if it's simpler
                if measure(r) < ratio*measure(self.root):
                    return AlgebraicNumber(r)
        return self

    @property
    def is_primitive_element(self):
        r"""
        Say whether this algebraic number $\alpha \in \mathbb{Q}(\theta)$ is
        equal to the primitive element $\theta$ for its field.
        """
        c = self.coeffs()
        # Second case occurs if self.minpoly is linear:
        return c == [1, 0] or c == [self.root]

    def primitive_element(self):
        r"""
        Get the primitive element $\theta$ for the number field
        $\mathbb{Q}(\theta)$ to which this algebraic number $\alpha$ belongs.

        Returns
        =======

        AlgebraicNumber

        """
        if self.is_primitive_element:
            return self
        return AlgebraicNumber((self.minpoly, self.root), coeffs=[1, 0])

    def to_primitive_element(self, radicals=True):
        r"""
        Convert ``self`` to an :py:class:`~.AlgebraicNumber` instance that is
        equal to its own primitive element.

        Explanation
        ===========

        If we represent $\alpha \in \mathbb{Q}(\theta)$, $\alpha \neq \theta$,
        construct a new :py:class:`~.AlgebraicNumber` that represents
        $\alpha \in \mathbb{Q}(\alpha)$.

        Examples
        ========

        >>> from sympy import sqrt, to_number_field
        >>> from sympy.abc import x
        >>> a = to_number_field(sqrt(2), sqrt(2) + sqrt(3))

        The :py:class:`~.AlgebraicNumber` ``a`` represents the number
        $\sqrt{2}$ in the field $\mathbb{Q}(\sqrt{2} + \sqrt{3})$. Rendering
        ``a`` as a polynomial,

        >>> a.as_poly().as_expr(x)
        x**3/2 - 9*x/2

        reflects the fact that $\sqrt{2} = \theta^3/2 - 9 \theta/2$, where
        $\theta = \sqrt{2} + \sqrt{3}$.

        ``a`` is not equal to its own primitive element. Its minpoly

        >>> a.minpoly.as_poly().as_expr(x)
        x**4 - 10*x**2 + 1

        is that of $\theta$.

        Converting to a primitive element,

        >>> a_prim = a.to_primitive_element()
        >>> a_prim.minpoly.as_poly().as_expr(x)
        x**2 - 2

        we obtain an :py:class:`~.AlgebraicNumber` whose ``minpoly`` is that of
        the number itself.

        Parameters
        ==========

        radicals : boolean, optional (default=True)
            If ``True``, then we will try to return an
            :py:class:`~.AlgebraicNumber` whose ``root`` is an expression
            in radicals. If that is not possible (or if *radicals* is
            ``False``), ``root`` will be a :py:class:`~.ComplexRootOf`.

        Returns
        =======

        AlgebraicNumber

        See Also
        ========

        is_primitive_element

        """
        if self.is_primitive_element:
            return self
        m = self.minpoly_of_element()
        r = self.to_root(radicals=radicals)
        return AlgebraicNumber((m, r))

    def minpoly_of_element(self):
        r"""
        Compute the minimal polynomial for this algebraic number.

        Explanation
        ===========

        Recall that we represent an element $\alpha \in \mathbb{Q}(\theta)$.
        Our instance attribute ``self.minpoly`` is the minimal polynomial for
        our primitive element $\theta$. This method computes the minimal
        polynomial for $\alpha$.

        """
        if self._own_minpoly is None:
            if self.is_primitive_element:
                self._own_minpoly = self.minpoly
            else:
                from sympy.polys.numberfields.minpoly import minpoly
                theta = self.primitive_element()
                self._own_minpoly = minpoly(self.as_expr(theta), polys=True)
        return self._own_minpoly

    def to_root(self, radicals=True, minpoly=None):
        """
        Convert to an :py:class:`~.Expr` that is not an
        :py:class:`~.AlgebraicNumber`, specifically, either a
        :py:class:`~.ComplexRootOf`, or, optionally and where possible, an
        expression in radicals.

        Parameters
        ==========

        radicals : boolean, optional (default=True)
            If ``True``, then we will try to return the root as an expression
            in radicals. If that is not possible, we will return a
            :py:class:`~.ComplexRootOf`.

        minpoly : :py:class:`~.Poly`
            If the minimal polynomial for `self` has been pre-computed, it can
            be passed in order to save time.

        """
        if self.is_primitive_element and not isinstance(self.root, AlgebraicNumber):
            return self.root
        m = minpoly or self.minpoly_of_element()
        roots = m.all_roots(radicals=radicals)
        if len(roots) == 1:
            return roots[0]
        root = None
        if all(hasattr(r, "_get_interval") for r in roots):
            root = self._to_root_by_intervals(roots)
        if root is not None:
            return root
        return self._to_root_by_distance(roots)

    def _to_root_by_intervals(self, roots):
        intervals = [r._get_interval() for r in roots]
        D0 = int(max(i.max_denom for i in intervals))
        # Make n more than the number of decimal places in D0. This is to
        # eliminate false positives, i.e. cases where we appear to belong to
        # an interval but only due to rounding errors.
        n = math.ceil(D0.bit_length()/3.3) + 2
        c = self.evalf(n).as_real_imag()
        for j, i in enumerate(intervals):
            if c in i:
                return roots[j]
        return None

    def _to_root_by_distance(self, roots, max_prec=160):
        # Compare sympy.polys.numberfields.minpoly._choose_factor()
        prec1 = 10
        while prec1 <= max_prec:
            r0 = self.evalf(prec1)
            candidates = [(abs(r0 - r.evalf(prec1)), j)
                          for j, r in enumerate(roots)]
            can = sorted(candidates)
            (a, ix), (b, _) = can[:2]
            if b > a * 10 ** 6:
                return roots[ix]
            prec1 *= 2
        raise NotImplementedError("Could not locate root.")


class RationalConstant(Rational):
    """
    Abstract base class for rationals with specific behaviors

    Derived classes must define class attributes p and q and should probably all
    be singletons.
    """
    __slots__ = ()

    def __new__(cls):
        return AtomicExpr.__new__(cls)


class IntegerConstant(Integer):
    __slots__ = ()

    def __new__(cls):
        return AtomicExpr.__new__(cls)


class Zero(IntegerConstant, metaclass=Singleton):
    """The number zero.

    Zero is a singleton, and can be accessed by ``S.Zero``

    Examples
    ========

    >>> from sympy import S, Integer
    >>> Integer(0) is S.Zero
    True
    >>> 1/S.Zero
    zoo

    References
    ==========

    .. [1] https://en.wikipedia.org/wiki/Zero
    """

    p = 0
    q = 1
    is_positive = False
    is_negative = False
    is_zero = True
    is_number = True
    is_comparable = True

    __slots__ = ()

    def __getnewargs__(self):
        return ()

    @staticmethod
    def __abs__():
        return S.Zero

    @staticmethod
    def __neg__():
        return S.Zero

    def _eval_power(self, expt):
        if expt.is_extended_positive:
            return self
        if expt.is_extended_negative:
            return S.ComplexInfinity
        if expt.is_extended_real is False:
            return S.NaN
        # infinities are already handled with pos and neg
        # tests above; now throw away leading numbers on Mul
        # exponent
        coeff, terms = expt.as_coeff_Mul()
        if coeff.is_negative:
            return S.ComplexInfinity**terms
        if coeff is not S.One:  # there is a Number to discard
            return self**terms

    def _eval_order(self, *symbols):
        # Order(0,x) -> 0
        return self

    def __bool__(self):
        return False


class One(IntegerConstant, metaclass=Singleton):
    """The number one.

    One is a singleton, and can be accessed by ``S.One``.

    Examples
    ========

    >>> from sympy import S, Integer
    >>> Integer(1) is S.One
    True

    References
    ==========

    .. [1] https://en.wikipedia.org/wiki/1_%28number%29
    """
    is_number = True
    is_positive = True

    p = 1
    q = 1

    __slots__ = ()

    def __getnewargs__(self):
        return ()

    @staticmethod
    def __abs__():
        return S.One

    @staticmethod
    def __neg__():
        return S.NegativeOne

    def _eval_power(self, expt):
        return self

    def _eval_order(self, *symbols):
        return

    @staticmethod
    def factors(limit=None, use_trial=True, use_rho=False, use_pm1=False,
                verbose=False, visual=False):
        if visual:
            return S.One
        else:
            return {}


class NegativeOne(IntegerConstant, metaclass=Singleton):
    """The number negative one.

    NegativeOne is a singleton, and can be accessed by ``S.NegativeOne``.

    Examples
    ========

    >>> from sympy import S, Integer
    >>> Integer(-1) is S.NegativeOne
    True

    See Also
    ========

    One

    References
    ==========

    .. [1] https://en.wikipedia.org/wiki/%E2%88%921_%28number%29

    """
    is_number = True

    p = -1
    q = 1

    __slots__ = ()

    def __getnewargs__(self):
        return ()

    @staticmethod
    def __abs__():
        return S.One

    @staticmethod
    def __neg__():
        return S.One

    def _eval_power(self, expt):
        if expt.is_odd:
            return S.NegativeOne
        if expt.is_even:
            return S.One
        if isinstance(expt, Number):
            if isinstance(expt, Float):
                return Float(-1.0)**expt
            if expt is S.NaN:
                return S.NaN
            if expt in (S.Infinity, S.NegativeInfinity):
                return S.NaN
            if expt is S.Half:
                return S.ImaginaryUnit
            if isinstance(expt, Rational):
                if expt.q == 2:
                    return S.ImaginaryUnit**Integer(expt.p)
                i, r = divmod(expt.p, expt.q)
                if i:
                    return self**i*self**Rational(r, expt.q)
        return


class Half(RationalConstant, metaclass=Singleton):
    """The rational number 1/2.

    Half is a singleton, and can be accessed by ``S.Half``.

    Examples
    ========

    >>> from sympy import S, Rational
    >>> Rational(1, 2) is S.Half
    True

    References
    ==========

    .. [1] https://en.wikipedia.org/wiki/One_half
    """
    is_number = True

    p = 1
    q = 2

    __slots__ = ()

    def __getnewargs__(self):
        return ()

    @staticmethod
    def __abs__():
        return S.Half


class Infinity(Number, metaclass=Singleton):
    r"""Positive infinite quantity.

    Explanation
    ===========

    In real analysis the symbol `\infty` denotes an unbounded
    limit: `x\to\infty` means that `x` grows without bound.

    Infinity is often used not only to define a limit but as a value
    in the affinely extended real number system.  Points labeled `+\infty`
    and `-\infty` can be added to the topological space of the real numbers,
    producing the two-point compactification of the real numbers.  Adding
    algebraic properties to this gives us the extended real numbers.

    Infinity is a singleton, and can be accessed by ``S.Infinity``,
    or can be imported as ``oo``.

    Examples
    ========

    >>> from sympy import oo, exp, limit, Symbol
    >>> 1 + oo
    oo
    >>> 42/oo
    0
    >>> x = Symbol('x')
    >>> limit(exp(x), x, oo)
    oo

    See Also
    ========

    NegativeInfinity, NaN

    References
    ==========

    .. [1] https://en.wikipedia.org/wiki/Infinity
    """

    is_commutative = True
    is_number = True
    is_complex = False
    is_extended_real = True
    is_infinite = True
    is_comparable = True
    is_extended_positive = True
    is_prime = False

    __slots__ = ()

    def __new__(cls):
        return AtomicExpr.__new__(cls)

    def _latex(self, printer):
        return r"\infty"

    def _eval_subs(self, old, new):
        if self == old:
            return new

    def _eval_evalf(self, prec=None):
        return Float('inf')

    def evalf(self, prec=None, **options):
        return self._eval_evalf(prec)

    @_sympifyit('other', NotImplemented)
    def __add__(self, other):
        if isinstance(other, Number) and global_parameters.evaluate:
            if other in (S.NegativeInfinity, S.NaN):
                return S.NaN
            return self
        return Number.__add__(self, other)
    __radd__ = __add__

    @_sympifyit('other', NotImplemented)
    def __sub__(self, other):
        if isinstance(other, Number) and global_parameters.evaluate:
            if other in (S.Infinity, S.NaN):
                return S.NaN
            return self
        return Number.__sub__(self, other)

    @_sympifyit('other', NotImplemented)
    def __rsub__(self, other):
        return (-self).__add__(other)

    @_sympifyit('other', NotImplemented)
    def __mul__(self, other):
        if isinstance(other, Number) and global_parameters.evaluate:
            if other.is_zero or other is S.NaN:
                return S.NaN
            if other.is_extended_positive:
                return self
            return S.NegativeInfinity
        return Number.__mul__(self, other)
    __rmul__ = __mul__

    @_sympifyit('other', NotImplemented)
    def __truediv__(self, other):
        if isinstance(other, Number) and global_parameters.evaluate:
            if other is S.Infinity or \
                other is S.NegativeInfinity or \
                    other is S.NaN:
                return S.NaN
            if other.is_extended_nonnegative:
                return self
            return S.NegativeInfinity
        return Number.__truediv__(self, other)

    def __abs__(self):
        return S.Infinity

    def __neg__(self):
        return S.NegativeInfinity

    def _eval_power(self, expt):
        """
        ``expt`` is symbolic object but not equal to 0 or 1.

        ================ ======= ==============================
        Expression       Result  Notes
        ================ ======= ==============================
        ``oo ** nan``    ``nan``
        ``oo ** -p``     ``0``   ``p`` is number, ``oo``
        ================ ======= ==============================

        See Also
        ========
        Pow
        NaN
        NegativeInfinity

        """
        if expt.is_extended_positive:
            return S.Infinity
        if expt.is_extended_negative:
            return S.Zero
        if expt is S.NaN:
            return S.NaN
        if expt is S.ComplexInfinity:
            return S.NaN
        if expt.is_extended_real is False and expt.is_number:
            from sympy.functions.elementary.complexes import re
            expt_real = re(expt)
            if expt_real.is_positive:
                return S.ComplexInfinity
            if expt_real.is_negative:
                return S.Zero
            if expt_real.is_zero:
                return S.NaN

            return self**expt.evalf()

    def _as_mpf_val(self, prec):
        return mlib.finf

    def __hash__(self):
        return super().__hash__()

    def __eq__(self, other):
        return other is S.Infinity or other == float('inf')

    def __ne__(self, other):
        return other is not S.Infinity and other != float('inf')

    __gt__ = Expr.__gt__
    __ge__ = Expr.__ge__
    __lt__ = Expr.__lt__
    __le__ = Expr.__le__

    @_sympifyit('other', NotImplemented)
    def __mod__(self, other):
        if not isinstance(other, Expr):
            return NotImplemented
        return S.NaN

    __rmod__ = __mod__

    def floor(self):
        return self

    def ceiling(self):
        return self

oo = S.Infinity


class NegativeInfinity(Number, metaclass=Singleton):
    """Negative infinite quantity.

    NegativeInfinity is a singleton, and can be accessed
    by ``S.NegativeInfinity``.

    See Also
    ========

    Infinity
    """

    is_extended_real = True
    is_complex = False
    is_commutative = True
    is_infinite = True
    is_comparable = True
    is_extended_negative = True
    is_number = True
    is_prime = False

    __slots__ = ()

    def __new__(cls):
        return AtomicExpr.__new__(cls)

    def _latex(self, printer):
        return r"-\infty"

    def _eval_subs(self, old, new):
        if self == old:
            return new

    def _eval_evalf(self, prec=None):
        return Float('-inf')

    def evalf(self, prec=None, **options):
        return self._eval_evalf(prec)

    @_sympifyit('other', NotImplemented)
    def __add__(self, other):
        if isinstance(other, Number) and global_parameters.evaluate:
            if other in (S.Infinity, S.NaN):
                return S.NaN
            return self
        return Number.__add__(self, other)
    __radd__ = __add__

    @_sympifyit('other', NotImplemented)
    def __sub__(self, other):
        if isinstance(other, Number) and global_parameters.evaluate:
            if other in (S.NegativeInfinity, S.NaN):
                return S.NaN
            return self
        return Number.__sub__(self, other)

    @_sympifyit('other', NotImplemented)
    def __rsub__(self, other):
        return (-self).__add__(other)

    @_sympifyit('other', NotImplemented)
    def __mul__(self, other):
        if isinstance(other, Number) and global_parameters.evaluate:
            if other.is_zero or other is S.NaN:
                return S.NaN
            if other.is_extended_positive:
                return self
            return S.Infinity
        return Number.__mul__(self, other)
    __rmul__ = __mul__

    @_sympifyit('other', NotImplemented)
    def __truediv__(self, other):
        if isinstance(other, Number) and global_parameters.evaluate:
            if other is S.Infinity or \
                other is S.NegativeInfinity or \
                    other is S.NaN:
                return S.NaN
            if other.is_extended_nonnegative:
                return self
            return S.Infinity
        return Number.__truediv__(self, other)

    def __abs__(self):
        return S.Infinity

    def __neg__(self):
        return S.Infinity

    def _eval_power(self, expt):
        """
        ``expt`` is symbolic object but not equal to 0 or 1.

        ================ ======= ==============================
        Expression       Result  Notes
        ================ ======= ==============================
        ``(-oo) ** nan`` ``nan``
        ``(-oo) ** oo``  ``nan``
        ``(-oo) ** -oo`` ``nan``
        ``(-oo) ** e``   ``oo``  ``e`` is positive even integer
        ``(-oo) ** o``   ``-oo`` ``o`` is positive odd integer
        ================ ======= ==============================

        See Also
        ========

        Infinity
        Pow
        NaN

        """
        if expt.is_number:
            if expt is S.NaN or \
                expt is S.Infinity or \
                    expt is S.NegativeInfinity:
                return S.NaN

            if isinstance(expt, Integer) and expt.is_extended_positive:
                if expt.is_odd:
                    return S.NegativeInfinity
                else:
                    return S.Infinity

            inf_part = S.Infinity**expt
            s_part = S.NegativeOne**expt
            if inf_part == 0 and s_part.is_finite:
                return inf_part
            if (inf_part is S.ComplexInfinity and
                    s_part.is_finite and not s_part.is_zero):
                return S.ComplexInfinity
            return s_part*inf_part

    def _as_mpf_val(self, prec):
        return mlib.fninf

    def __hash__(self):
        return super().__hash__()

    def __eq__(self, other):
        return other is S.NegativeInfinity or other == float('-inf')

    def __ne__(self, other):
        return other is not S.NegativeInfinity and other != float('-inf')

    __gt__ = Expr.__gt__
    __ge__ = Expr.__ge__
    __lt__ = Expr.__lt__
    __le__ = Expr.__le__

    @_sympifyit('other', NotImplemented)
    def __mod__(self, other):
        if not isinstance(other, Expr):
            return NotImplemented
        return S.NaN

    __rmod__ = __mod__

    def floor(self):
        return self

    def ceiling(self):
        return self

    def as_powers_dict(self):
        return {S.NegativeOne: 1, S.Infinity: 1}


class NaN(Number, metaclass=Singleton):
    """
    Not a Number.

    Explanation
    ===========

    This serves as a place holder for numeric values that are indeterminate.
    Most operations on NaN, produce another NaN.  Most indeterminate forms,
    such as ``0/0`` or ``oo - oo` produce NaN.  Two exceptions are ``0**0``
    and ``oo**0``, which all produce ``1`` (this is consistent with Python's
    float).

    NaN is loosely related to floating point nan, which is defined in the
    IEEE 754 floating point standard, and corresponds to the Python
    ``float('nan')``.  Differences are noted below.

    NaN is mathematically not equal to anything else, even NaN itself.  This
    explains the initially counter-intuitive results with ``Eq`` and ``==`` in
    the examples below.

    NaN is not comparable so inequalities raise a TypeError.  This is in
    contrast with floating point nan where all inequalities are false.

    NaN is a singleton, and can be accessed by ``S.NaN``, or can be imported
    as ``nan``.

    Examples
    ========

    >>> from sympy import nan, S, oo, Eq
    >>> nan is S.NaN
    True
    >>> oo - oo
    nan
    >>> nan + 1
    nan
    >>> Eq(nan, nan)   # mathematical equality
    False
    >>> nan == nan     # structural equality
    True

    References
    ==========

    .. [1] https://en.wikipedia.org/wiki/NaN

    """
    is_commutative = True
    is_extended_real = None
    is_real = None
    is_rational = None
    is_algebraic = None
    is_transcendental = None
    is_integer = None
    is_comparable = False
    is_finite = None
    is_zero = None
    is_prime = None
    is_positive = None
    is_negative = None
    is_number = True

    __slots__ = ()

    def __new__(cls):
        return AtomicExpr.__new__(cls)

    def _latex(self, printer):
        return r"\text{NaN}"

    def __neg__(self):
        return self

    @_sympifyit('other', NotImplemented)
    def __add__(self, other):
        return self

    @_sympifyit('other', NotImplemented)
    def __sub__(self, other):
        return self

    @_sympifyit('other', NotImplemented)
    def __mul__(self, other):
        return self

    @_sympifyit('other', NotImplemented)
    def __truediv__(self, other):
        return self

    def floor(self):
        return self

    def ceiling(self):
        return self

    def _as_mpf_val(self, prec):
        return _mpf_nan

    def __hash__(self):
        return super().__hash__()

    def __eq__(self, other):
        # NaN is structurally equal to another NaN
        return other is S.NaN

    def __ne__(self, other):
        return other is not S.NaN

    # Expr will _sympify and raise TypeError
    __gt__ = Expr.__gt__
    __ge__ = Expr.__ge__
    __lt__ = Expr.__lt__
    __le__ = Expr.__le__

nan = S.NaN

@dispatch(NaN, Expr) # type:ignore
def _eval_is_eq(a, b): # noqa:F811
    return False


class ComplexInfinity(AtomicExpr, metaclass=Singleton):
    r"""Complex infinity.

    Explanation
    ===========

    In complex analysis the symbol `\tilde\infty`, called "complex
    infinity", represents a quantity with infinite magnitude, but
    undetermined complex phase.

    ComplexInfinity is a singleton, and can be accessed by
    ``S.ComplexInfinity``, or can be imported as ``zoo``.

    Examples
    ========

    >>> from sympy import zoo
    >>> zoo + 42
    zoo
    >>> 42/zoo
    0
    >>> zoo + zoo
    nan
    >>> zoo*zoo
    zoo

    See Also
    ========

    Infinity
    """

    is_commutative = True
    is_infinite = True
    is_number = True
    is_prime = False
    is_complex = False
    is_extended_real = False

    kind = NumberKind

    __slots__ = ()

    def __new__(cls):
        return AtomicExpr.__new__(cls)

    def _latex(self, printer):
        return r"\tilde{\infty}"

    @staticmethod
    def __abs__():
        return S.Infinity

    def floor(self):
        return self

    def ceiling(self):
        return self

    @staticmethod
    def __neg__():
        return S.ComplexInfinity

    def _eval_power(self, expt):
        if expt is S.ComplexInfinity:
            return S.NaN

        if isinstance(expt, Number):
            if expt.is_zero:
                return S.NaN
            else:
                if expt.is_positive:
                    return S.ComplexInfinity
                else:
                    return S.Zero


zoo = S.ComplexInfinity


class NumberSymbol(AtomicExpr):

    is_commutative = True
    is_finite = True
    is_number = True

    __slots__ = ()

    is_NumberSymbol = True

    kind = NumberKind

    def __new__(cls):
        return AtomicExpr.__new__(cls)

    def approximation(self, number_cls):
        """ Return an interval with number_cls endpoints
        that contains the value of NumberSymbol.
        If not implemented, then return None.
        """

    def _eval_evalf(self, prec):
        return Float._new(self._as_mpf_val(prec), prec)

    def __eq__(self, other):
        try:
            other = _sympify(other)
        except SympifyError:
            return NotImplemented
        if self is other:
            return True
        if other.is_Number and self.is_irrational:
            return False

        return False    # NumberSymbol != non-(Number|self)

    def __ne__(self, other):
        return not self == other

    def __le__(self, other):
        if self is other:
            return S.true
        return Expr.__le__(self, other)

    def __ge__(self, other):
        if self is other:
            return S.true
        return Expr.__ge__(self, other)

    def __int__(self):
        # subclass with appropriate return value
        raise NotImplementedError

    def __hash__(self):
        return super().__hash__()


class Exp1(NumberSymbol, metaclass=Singleton):
    r"""The `e` constant.

    Explanation
    ===========

    The transcendental number `e = 2.718281828\ldots` is the base of the
    natural logarithm and of the exponential function, `e = \exp(1)`.
    Sometimes called Euler's number or Napier's constant.

    Exp1 is a singleton, and can be accessed by ``S.Exp1``,
    or can be imported as ``E``.

    Examples
    ========

    >>> from sympy import exp, log, E
    >>> E is exp(1)
    True
    >>> log(E)
    1

    References
    ==========

    .. [1] https://en.wikipedia.org/wiki/E_%28mathematical_constant%29
    """

    is_real = True
    is_positive = True
    is_negative = False  # XXX Forces is_negative/is_nonnegative
    is_irrational = True
    is_number = True
    is_algebraic = False
    is_transcendental = True

    __slots__ = ()

    def _latex(self, printer):
        return r"e"

    @staticmethod
    def __abs__():
        return S.Exp1

    def __int__(self):
        return 2

    def _as_mpf_val(self, prec):
        return mpf_e(prec)

    def approximation_interval(self, number_cls):
        if issubclass(number_cls, Integer):
            return (Integer(2), Integer(3))
        elif issubclass(number_cls, Rational):
            pass

    def _eval_power(self, expt):
        if global_parameters.exp_is_pow:
            return self._eval_power_exp_is_pow(expt)
        else:
            from sympy.functions.elementary.exponential import exp
            return exp(expt)

    def _eval_power_exp_is_pow(self, arg):
        if arg.is_Number:
            if arg is oo:
                return oo
            elif arg == -oo:
                return S.Zero
        from sympy.functions.elementary.exponential import log
        if isinstance(arg, log):
            return arg.args[0]

        # don't autoexpand Pow or Mul (see the issue 3351):
        elif not arg.is_Add:
            Ioo = I*oo
            if arg in [Ioo, -Ioo]:
                return nan

            coeff = arg.coeff(pi*I)
            if coeff:
                if (2*coeff).is_integer:
                    if coeff.is_even:
                        return S.One
                    elif coeff.is_odd:
                        return S.NegativeOne
                    elif (coeff + S.Half).is_even:
                        return -I
                    elif (coeff + S.Half).is_odd:
                        return I
                elif coeff.is_Rational:
                    ncoeff = coeff % 2 # restrict to [0, 2pi)
                    if ncoeff > 1: # restrict to (-pi, pi]
                        ncoeff -= 2
                    if ncoeff != coeff:
                        return S.Exp1**(ncoeff*S.Pi*S.ImaginaryUnit)

            # Warning: code in risch.py will be very sensitive to changes
            # in this (see DifferentialExtension).

            # look for a single log factor

            coeff, terms = arg.as_coeff_Mul()

            # but it can't be multiplied by oo
            if coeff in (oo, -oo):
                return

            coeffs, log_term = [coeff], None
            for term in Mul.make_args(terms):
                if isinstance(term, log):
                    if log_term is None:
                        log_term = term.args[0]
                    else:
                        return
                elif term.is_comparable:
                    coeffs.append(term)
                else:
                    return

            return log_term**Mul(*coeffs) if log_term else None
        elif arg.is_Add:
            out = []
            add = []
            argchanged = False
            for a in arg.args:
                if a is S.One:
                    add.append(a)
                    continue
                newa = self**a
                if isinstance(newa, Pow) and newa.base is self:
                    if newa.exp != a:
                        add.append(newa.exp)
                        argchanged = True
                    else:
                        add.append(a)
                else:
                    out.append(newa)
            if out or argchanged:
                return Mul(*out)*Pow(self, Add(*add), evaluate=False)
        elif arg.is_Matrix:
            return arg.exp()

    def _eval_rewrite_as_sin(self, **kwargs):
        from sympy.functions.elementary.trigonometric import sin
        return sin(I + S.Pi/2) - I*sin(I)

    def _eval_rewrite_as_cos(self, **kwargs):
        from sympy.functions.elementary.trigonometric import cos
        return cos(I) + I*cos(I + S.Pi/2)

E = S.Exp1


class Pi(NumberSymbol, metaclass=Singleton):
    r"""The `\pi` constant.

    Explanation
    ===========

    The transcendental number `\pi = 3.141592654\ldots` represents the ratio
    of a circle's circumference to its diameter, the area of the unit circle,
    the half-period of trigonometric functions, and many other things
    in mathematics.

    Pi is a singleton, and can be accessed by ``S.Pi``, or can
    be imported as ``pi``.

    Examples
    ========

    >>> from sympy import S, pi, oo, sin, exp, integrate, Symbol
    >>> S.Pi
    pi
    >>> pi > 3
    True
    >>> pi.is_irrational
    True
    >>> x = Symbol('x')
    >>> sin(x + 2*pi)
    sin(x)
    >>> integrate(exp(-x**2), (x, -oo, oo))
    sqrt(pi)

    References
    ==========

    .. [1] https://en.wikipedia.org/wiki/Pi
    """

    is_real = True
    is_positive = True
    is_negative = False
    is_irrational = True
    is_number = True
    is_algebraic = False
    is_transcendental = True

    __slots__ = ()

    def _latex(self, printer):
        return r"\pi"

    @staticmethod
    def __abs__():
        return S.Pi

    def __int__(self):
        return 3

    def _as_mpf_val(self, prec):
        return mpf_pi(prec)

    def approximation_interval(self, number_cls):
        if issubclass(number_cls, Integer):
            return (Integer(3), Integer(4))
        elif issubclass(number_cls, Rational):
            return (Rational(223, 71, 1), Rational(22, 7, 1))

pi = S.Pi


class GoldenRatio(NumberSymbol, metaclass=Singleton):
    r"""The golden ratio, `\phi`.

    Explanation
    ===========

    `\phi = \frac{1 + \sqrt{5}}{2}` is algebraic number.  Two quantities
    are in the golden ratio if their ratio is the same as the ratio of
    their sum to the larger of the two quantities, i.e. their maximum.

    GoldenRatio is a singleton, and can be accessed by ``S.GoldenRatio``.

    Examples
    ========

    >>> from sympy import S
    >>> S.GoldenRatio > 1
    True
    >>> S.GoldenRatio.expand(func=True)
    1/2 + sqrt(5)/2
    >>> S.GoldenRatio.is_irrational
    True

    References
    ==========

    .. [1] https://en.wikipedia.org/wiki/Golden_ratio
    """

    is_real = True
    is_positive = True
    is_negative = False
    is_irrational = True
    is_number = True
    is_algebraic = True
    is_transcendental = False

    __slots__ = ()

    def _latex(self, printer):
        return r"\phi"

    def __int__(self):
        return 1

    def _as_mpf_val(self, prec):
         # XXX track down why this has to be increased
        rv = mlib.from_man_exp(phi_fixed(prec + 10), -prec - 10)
        return mpf_norm(rv, prec)

    def _eval_expand_func(self, **hints):
        from sympy.functions.elementary.miscellaneous import sqrt
        return S.Half + S.Half*sqrt(5)

    def approximation_interval(self, number_cls):
        if issubclass(number_cls, Integer):
            return (S.One, Rational(2))
        elif issubclass(number_cls, Rational):
            pass

    _eval_rewrite_as_sqrt = _eval_expand_func


class TribonacciConstant(NumberSymbol, metaclass=Singleton):
    r"""The tribonacci constant.

    Explanation
    ===========

    The tribonacci numbers are like the Fibonacci numbers, but instead
    of starting with two predetermined terms, the sequence starts with
    three predetermined terms and each term afterwards is the sum of the
    preceding three terms.

    The tribonacci constant is the ratio toward which adjacent tribonacci
    numbers tend. It is a root of the polynomial `x^3 - x^2 - x - 1 = 0`,
    and also satisfies the equation `x + x^{-3} = 2`.

    TribonacciConstant is a singleton, and can be accessed
    by ``S.TribonacciConstant``.

    Examples
    ========

    >>> from sympy import S
    >>> S.TribonacciConstant > 1
    True
    >>> S.TribonacciConstant.expand(func=True)
    1/3 + (19 - 3*sqrt(33))**(1/3)/3 + (3*sqrt(33) + 19)**(1/3)/3
    >>> S.TribonacciConstant.is_irrational
    True
    >>> S.TribonacciConstant.n(20)
    1.8392867552141611326

    References
    ==========

    .. [1] https://en.wikipedia.org/wiki/Generalizations_of_Fibonacci_numbers#Tribonacci_numbers
    """

    is_real = True
    is_positive = True
    is_negative = False
    is_irrational = True
    is_number = True
    is_algebraic = True
    is_transcendental = False

    __slots__ = ()

    def _latex(self, printer):
        return r"\text{TribonacciConstant}"

    def __int__(self):
        return 1

    def _eval_evalf(self, prec):
        rv = self._eval_expand_func(function=True)._eval_evalf(prec + 4)
        return Float(rv, precision=prec)

    def _eval_expand_func(self, **hints):
        from sympy.functions.elementary.miscellaneous import cbrt, sqrt
        return (1 + cbrt(19 - 3*sqrt(33)) + cbrt(19 + 3*sqrt(33))) / 3

    def approximation_interval(self, number_cls):
        if issubclass(number_cls, Integer):
            return (S.One, Rational(2))
        elif issubclass(number_cls, Rational):
            pass

    _eval_rewrite_as_sqrt = _eval_expand_func


class EulerGamma(NumberSymbol, metaclass=Singleton):
    r"""The Euler-Mascheroni constant.

    Explanation
    ===========

    `\gamma = 0.5772157\ldots` (also called Euler's constant) is a mathematical
    constant recurring in analysis and number theory.  It is defined as the
    limiting difference between the harmonic series and the
    natural logarithm:

    .. math:: \gamma = \lim\limits_{n\to\infty}
              \left(\sum\limits_{k=1}^n\frac{1}{k} - \ln n\right)

    EulerGamma is a singleton, and can be accessed by ``S.EulerGamma``.

    Examples
    ========

    >>> from sympy import S
    >>> S.EulerGamma.is_irrational
    >>> S.EulerGamma > 0
    True
    >>> S.EulerGamma > 1
    False

    References
    ==========

    .. [1] https://en.wikipedia.org/wiki/Euler%E2%80%93Mascheroni_constant
    """

    is_real = True
    is_positive = True
    is_negative = False
    is_irrational = None
    is_number = True

    __slots__ = ()

    def _latex(self, printer):
        return r"\gamma"

    def __int__(self):
        return 0

    def _as_mpf_val(self, prec):
         # XXX track down why this has to be increased
        v = mlib.libhyper.euler_fixed(prec + 10)
        rv = mlib.from_man_exp(v, -prec - 10)
        return mpf_norm(rv, prec)

    def approximation_interval(self, number_cls):
        if issubclass(number_cls, Integer):
            return (S.Zero, S.One)
        elif issubclass(number_cls, Rational):
            return (S.Half, Rational(3, 5, 1))


class Catalan(NumberSymbol, metaclass=Singleton):
    r"""Catalan's constant.

    Explanation
    ===========

    `K = 0.91596559\ldots` is given by the infinite series

    .. math:: K = \sum_{k=0}^{\infty} \frac{(-1)^k}{(2k+1)^2}

    Catalan is a singleton, and can be accessed by ``S.Catalan``.

    Examples
    ========

    >>> from sympy import S
    >>> S.Catalan.is_irrational
    >>> S.Catalan > 0
    True
    >>> S.Catalan > 1
    False

    References
    ==========

    .. [1] https://en.wikipedia.org/wiki/Catalan%27s_constant
    """

    is_real = True
    is_positive = True
    is_negative = False
    is_irrational = None
    is_number = True

    __slots__ = ()

    def __int__(self):
        return 0

    def _as_mpf_val(self, prec):
        # XXX track down why this has to be increased
        v = mlib.catalan_fixed(prec + 10)
        rv = mlib.from_man_exp(v, -prec - 10)
        return mpf_norm(rv, prec)

    def approximation_interval(self, number_cls):
        if issubclass(number_cls, Integer):
            return (S.Zero, S.One)
        elif issubclass(number_cls, Rational):
            return (Rational(9, 10, 1), S.One)

    def _eval_rewrite_as_Sum(self, k_sym=None, symbols=None):
        if (k_sym is not None) or (symbols is not None):
            return self
        from .symbol import Dummy
        from sympy.concrete.summations import Sum
        k = Dummy('k', integer=True, nonnegative=True)
        return Sum(S.NegativeOne**k / (2*k+1)**2, (k, 0, S.Infinity))


class ImaginaryUnit(AtomicExpr, metaclass=Singleton):
    r"""The imaginary unit, `i = \sqrt{-1}`.

    I is a singleton, and can be accessed by ``S.I``, or can be
    imported as ``I``.

    Examples
    ========

    >>> from sympy import I, sqrt
    >>> sqrt(-1)
    I
    >>> I*I
    -1
    >>> 1/I
    -I

    References
    ==========

    .. [1] https://en.wikipedia.org/wiki/Imaginary_unit
    """

    is_commutative = True
    is_imaginary = True
    is_finite = True
    is_number = True
    is_algebraic = True
    is_transcendental = False

    kind = NumberKind

    __slots__ = ()

    def _latex(self, printer):
        return printer._settings['imaginary_unit_latex']

    @staticmethod
    def __abs__():
        return S.One

    def _eval_evalf(self, prec):
        return self

    def _eval_conjugate(self):
        return -S.ImaginaryUnit

    def _eval_power(self, expt):
        """
        b is I = sqrt(-1)
        e is symbolic object but not equal to 0, 1

        I**r -> (-1)**(r/2) -> exp(r/2*Pi*I) -> sin(Pi*r/2) + cos(Pi*r/2)*I, r is decimal
        I**0 mod 4 -> 1
        I**1 mod 4 -> I
        I**2 mod 4 -> -1
        I**3 mod 4 -> -I
        """

        if isinstance(expt, Integer):
            expt = expt % 4
            if expt == 0:
                return S.One
            elif expt == 1:
                return S.ImaginaryUnit
            elif expt == 2:
                return S.NegativeOne
            elif expt == 3:
                return -S.ImaginaryUnit
        if isinstance(expt, Rational):
            i, r = divmod(expt, 2)
            rv = Pow(S.ImaginaryUnit, r, evaluate=False)
            if i % 2:
                return Mul(S.NegativeOne, rv, evaluate=False)
            return rv

    def as_base_exp(self):
        return S.NegativeOne, S.Half

    @property
    def _mpc_(self):
        return (Float(0)._mpf_, Float(1)._mpf_)

I = S.ImaginaryUnit

@dispatch(Tuple, Number) # type:ignore
def _eval_is_eq(self, other): # noqa: F811
    return False

def sympify_fractions(f):
    return Rational(f.numerator, f.denominator, 1)

converter[fractions.Fraction] = sympify_fractions

if HAS_GMPY:
    def sympify_mpz(x):
        return Integer(int(x))

    # XXX: The sympify_mpq function here was never used because it is
    # overridden by the other sympify_mpq function below. Maybe it should just
    # be removed or maybe it should be used for something...
    def sympify_mpq(x):
        return Rational(int(x.numerator), int(x.denominator))

    converter[type(gmpy.mpz(1))] = sympify_mpz
    converter[type(gmpy.mpq(1, 2))] = sympify_mpq


def sympify_mpmath_mpq(x):
    p, q = x._mpq_
    return Rational(p, q, 1)

converter[type(mpmath.rational.mpq(1, 2))] = sympify_mpmath_mpq


def sympify_mpmath(x):
    return Expr._from_mpmath(x, x.context.prec)

converter[mpnumeric] = sympify_mpmath


def sympify_complex(a):
    real, imag = list(map(sympify, (a.real, a.imag)))
    return real + S.ImaginaryUnit*imag

converter[complex] = sympify_complex

from .power import Pow, integer_nthroot
from .mul import Mul
Mul.identity = One()
from .add import Add
Add.identity = Zero()

def _register_classes():
    numbers.Number.register(Number)
    numbers.Real.register(Float)
    numbers.Rational.register(Rational)
    numbers.Integral.register(Integer)

_register_classes()<|MERGE_RESOLUTION|>--- conflicted
+++ resolved
@@ -2723,14 +2723,8 @@
                 from sympy.polys.polytools import Poly
                 minpoly = Poly(minpoly)
         elif expr.is_AlgebraicNumber:
-<<<<<<< HEAD
-            minpoly, root, _coeffs = expr.minpoly, expr.root, expr.coeffs()
-            if coeffs is None:
-                coeffs = _coeffs
-=======
             minpoly, root, rep0, alias0 = (expr.minpoly, expr.root,
                                            expr.rep, expr.alias)
->>>>>>> 26110e2f
         else:
             minpoly, root = minimal_polynomial(
                 expr, args.get('gen'), polys=True), expr
