"""Base class for all the objects in SymPy"""
from __future__ import print_function, division
from collections import defaultdict
from itertools import chain

from .assumptions import BasicMeta, ManagedProperties
from .cache import cacheit
from .sympify import _sympify, sympify, SympifyError
from .compatibility import (iterable, Iterator, ordered,
<<<<<<< HEAD
    string_types, with_metaclass, zip_longest, range, PY3)
=======
    string_types, with_metaclass, zip_longest, range, Mapping)
>>>>>>> a1d5973a
from .singleton import S

from inspect import getmro


def as_Basic(expr):
    """Return expr as a Basic instance using strict sympify
    or raise a TypeError; this is just a wrapper to _sympify,
    raising a TypeError instead of a SympifyError."""
    from sympy.utilities.misc import func_name
    try:
        return _sympify(expr)
    except SympifyError:
        raise TypeError(
            'Argument must be a Basic object, not `%s`' % func_name(
            expr))


class Basic(with_metaclass(ManagedProperties)):
    """
    Base class for all objects in SymPy.

    Conventions:

    1) Always use ``.args``, when accessing parameters of some instance:

        >>> from sympy import cot
        >>> from sympy.abc import x, y

        >>> cot(x).args
        (x,)

        >>> cot(x).args[0]
        x

        >>> (x*y).args
        (x, y)

        >>> (x*y).args[1]
        y


    2) Never use internal methods or variables (the ones prefixed with ``_``):

        >>> cot(x)._args    # do not use this, use cot(x).args instead
        (x,)

    """
    __slots__ = ['_mhash',              # hash value
                 '_args',               # arguments
                 '_assumptions'
                ]

    # To be overridden with True in the appropriate subclasses
    is_number = False
    is_Atom = False
    is_Symbol = False
    is_symbol = False
    is_Indexed = False
    is_Dummy = False
    is_Wild = False
    is_Function = False
    is_Add = False
    is_Mul = False
    is_Pow = False
    is_Number = False
    is_Float = False
    is_Rational = False
    is_Integer = False
    is_NumberSymbol = False
    is_Order = False
    is_Derivative = False
    is_Piecewise = False
    is_Poly = False
    is_AlgebraicNumber = False
    is_Relational = False
    is_Equality = False
    is_Boolean = False
    is_Not = False
    is_Matrix = False
    is_Vector = False
    is_Point = False
    is_MatAdd = False
    is_MatMul = False

    def __new__(cls, *args):
        obj = object.__new__(cls)
        obj._assumptions = cls.default_assumptions
        obj._mhash = None  # will be set by __hash__ method.

        obj._args = args  # all items in args must be Basic objects
        return obj

    def copy(self):
        return self.func(*self.args)

    def __reduce_ex__(self, proto):
        """ Pickling support."""
        return type(self), self.__getnewargs__(), self.__getstate__()

    def __getnewargs__(self):
        return self.args

    def __getstate__(self):
        return {}

    def __setstate__(self, state):
        for k, v in state.items():
            setattr(self, k, v)

    def __hash__(self):
        # hash cannot be cached using cache_it because infinite recurrence
        # occurs as hash is needed for setting cache dictionary keys
        h = self._mhash
        if h is None:
            h = hash((type(self).__name__,) + self._hashable_content())
            self._mhash = h
        return h

    def _hashable_content(self):
        """Return a tuple of information about self that can be used to
        compute the hash. If a class defines additional attributes,
        like ``name`` in Symbol, then this method should be updated
        accordingly to return such relevant attributes.

        Defining more than _hashable_content is necessary if __eq__ has
        been defined by a class. See note about this in Basic.__eq__."""
        return self._args

    @property
    def assumptions0(self):
        """
        Return object `type` assumptions.

        For example:

          Symbol('x', real=True)
          Symbol('x', integer=True)

        are different objects. In other words, besides Python type (Symbol in
        this case), the initial assumptions are also forming their typeinfo.

        Examples
        ========

        >>> from sympy import Symbol
        >>> from sympy.abc import x
        >>> x.assumptions0
        {'commutative': True}
        >>> x = Symbol("x", positive=True)
        >>> x.assumptions0
        {'commutative': True, 'complex': True, 'hermitian': True,
        'imaginary': False, 'negative': False, 'nonnegative': True,
        'nonpositive': False, 'nonzero': True, 'positive': True, 'real': True,
        'zero': False}

        """
        return {}

    def compare(self, other):
        """
        Return -1, 0, 1 if the object is smaller, equal, or greater than other.

        Not in the mathematical sense. If the object is of a different type
        from the "other" then their classes are ordered according to
        the sorted_classes list.

        Examples
        ========

        >>> from sympy.abc import x, y
        >>> x.compare(y)
        -1
        >>> x.compare(x)
        0
        >>> y.compare(x)
        1

        """
        # all redefinitions of __cmp__ method should start with the
        # following lines:
        if self is other:
            return 0
        n1 = self.__class__
        n2 = other.__class__
        c = (n1 > n2) - (n1 < n2)
        if c:
            return c
        #
        st = self._hashable_content()
        ot = other._hashable_content()
        c = (len(st) > len(ot)) - (len(st) < len(ot))
        if c:
            return c
        for l, r in zip(st, ot):
            l = Basic(*l) if isinstance(l, frozenset) else l
            r = Basic(*r) if isinstance(r, frozenset) else r
            if isinstance(l, Basic):
                c = l.compare(r)
            else:
                c = (l > r) - (l < r)
            if c:
                return c
        return 0

    @staticmethod
    def _compare_pretty(a, b):
        from sympy.series.order import Order
        if isinstance(a, Order) and not isinstance(b, Order):
            return 1
        if not isinstance(a, Order) and isinstance(b, Order):
            return -1

        if a.is_Rational and b.is_Rational:
            l = a.p * b.q
            r = b.p * a.q
            return (l > r) - (l < r)
        else:
            from sympy.core.symbol import Wild
            p1, p2, p3 = Wild("p1"), Wild("p2"), Wild("p3")
            r_a = a.match(p1 * p2**p3)
            if r_a and p3 in r_a:
                a3 = r_a[p3]
                r_b = b.match(p1 * p2**p3)
                if r_b and p3 in r_b:
                    b3 = r_b[p3]
                    c = Basic.compare(a3, b3)
                    if c != 0:
                        return c

        return Basic.compare(a, b)

    @classmethod
    def fromiter(cls, args, **assumptions):
        """
        Create a new object from an iterable.

        This is a convenience function that allows one to create objects from
        any iterable, without having to convert to a list or tuple first.

        Examples
        ========

        >>> from sympy import Tuple
        >>> Tuple.fromiter(i for i in range(5))
        (0, 1, 2, 3, 4)

        """
        return cls(*tuple(args), **assumptions)

    @classmethod
    def class_key(cls):
        """Nice order of classes. """
        return 5, 0, cls.__name__

    @cacheit
    def sort_key(self, order=None):
        """
        Return a sort key.

        Examples
        ========

        >>> from sympy.core import S, I

        >>> sorted([S(1)/2, I, -I], key=lambda x: x.sort_key())
        [1/2, -I, I]

        >>> S("[x, 1/x, 1/x**2, x**2, x**(1/2), x**(1/4), x**(3/2)]")
        [x, 1/x, x**(-2), x**2, sqrt(x), x**(1/4), x**(3/2)]
        >>> sorted(_, key=lambda x: x.sort_key())
        [x**(-2), 1/x, x**(1/4), sqrt(x), x, x**(3/2), x**2]

        """

        # XXX: remove this when issue 5169 is fixed
        def inner_key(arg):
            if isinstance(arg, Basic):
                return arg.sort_key(order)
            else:
                return arg

        args = self._sorted_args
        args = len(args), tuple([inner_key(arg) for arg in args])
        return self.class_key(), args, S.One.sort_key(), S.One

    def __eq__(self, other):
        """Return a boolean indicating whether a == b on the basis of
        their symbolic trees.

        This is the same as a.compare(b) == 0 but faster.

        Notes
        =====

        If a class that overrides __eq__() needs to retain the
        implementation of __hash__() from a parent class, the
        interpreter must be told this explicitly by setting __hash__ =
        <ParentClass>.__hash__. Otherwise the inheritance of __hash__()
        will be blocked, just as if __hash__ had been explicitly set to
        None.

        References
        ==========

        from http://docs.python.org/dev/reference/datamodel.html#object.__hash__
        """
        if self is other:
            return True

        tself = type(self)
        tother = type(other)
        if type(self) is not type(other):
            try:
                other = _sympify(other)
                tother = type(other)
            except SympifyError:
                return NotImplemented

            # As long as we have the ordering of classes (sympy.core),
            # comparing types will be slow in Python 2, because it uses
            # __cmp__. Until we can remove it
            # (https://github.com/sympy/sympy/issues/4269), we only compare
            # types in Python 2 directly if they actually have __ne__.
            if PY3 or type(tself).__ne__ is not type.__ne__:
                if tself != tother:
                    return False
            elif tself is not tother:
                return False

        return self._hashable_content() == other._hashable_content()

    def __ne__(self, other):
        """a != b  -> Compare two symbolic trees and see whether they are different

           this is the same as:

             a.compare(b) != 0

           but faster
        """
        return not self == other

    def dummy_eq(self, other, symbol=None):
        """
        Compare two expressions and handle dummy symbols.

        Examples
        ========

        >>> from sympy import Dummy
        >>> from sympy.abc import x, y

        >>> u = Dummy('u')

        >>> (u**2 + 1).dummy_eq(x**2 + 1)
        True
        >>> (u**2 + 1) == (x**2 + 1)
        False

        >>> (u**2 + y).dummy_eq(x**2 + y, x)
        True
        >>> (u**2 + y).dummy_eq(x**2 + y, y)
        False

        """
        dummy_symbols = [s for s in self.free_symbols if s.is_Dummy]

        if not dummy_symbols:
            return self == other
        elif len(dummy_symbols) == 1:
            dummy = dummy_symbols.pop()
        else:
            raise ValueError(
                "only one dummy symbol allowed on the left-hand side")

        if symbol is None:
            symbols = other.free_symbols

            if not symbols:
                return self == other
            elif len(symbols) == 1:
                symbol = symbols.pop()
            else:
                raise ValueError("specify a symbol in which expressions should be compared")

        tmp = dummy.__class__()

        return self.subs(dummy, tmp) == other.subs(symbol, tmp)

    # Note, we always use the default ordering (lex) in __str__ and __repr__,
    # regardless of the global setting.  See issue 5487.
    def __repr__(self):
        """Method to return the string representation.
        Return the expression as a string.
        """
        from sympy.printing import sstr
        return sstr(self, order=None)

    def __str__(self):
        from sympy.printing import sstr
        return sstr(self, order=None)

    def atoms(self, *types):
        """Returns the atoms that form the current object.

           By default, only objects that are truly atomic and can't
           be divided into smaller pieces are returned: symbols, numbers,
           and number symbols like I and pi. It is possible to request
           atoms of any type, however, as demonstrated below.

           Examples
           ========

           >>> from sympy import I, pi, sin
           >>> from sympy.abc import x, y
           >>> (1 + x + 2*sin(y + I*pi)).atoms()
           {1, 2, I, pi, x, y}

           If one or more types are given, the results will contain only
           those types of atoms.

           >>> from sympy import Number, NumberSymbol, Symbol
           >>> (1 + x + 2*sin(y + I*pi)).atoms(Symbol)
           {x, y}

           >>> (1 + x + 2*sin(y + I*pi)).atoms(Number)
           {1, 2}

           >>> (1 + x + 2*sin(y + I*pi)).atoms(Number, NumberSymbol)
           {1, 2, pi}

           >>> (1 + x + 2*sin(y + I*pi)).atoms(Number, NumberSymbol, I)
           {1, 2, I, pi}

           Note that I (imaginary unit) and zoo (complex infinity) are special
           types of number symbols and are not part of the NumberSymbol class.

           The type can be given implicitly, too:

           >>> (1 + x + 2*sin(y + I*pi)).atoms(x) # x is a Symbol
           {x, y}

           Be careful to check your assumptions when using the implicit option
           since ``S(1).is_Integer = True`` but ``type(S(1))`` is ``One``, a special type
           of sympy atom, while ``type(S(2))`` is type ``Integer`` and will find all
           integers in an expression:

           >>> from sympy import S
           >>> (1 + x + 2*sin(y + I*pi)).atoms(S(1))
           {1}

           >>> (1 + x + 2*sin(y + I*pi)).atoms(S(2))
           {1, 2}

           Finally, arguments to atoms() can select more than atomic atoms: any
           sympy type (loaded in core/__init__.py) can be listed as an argument
           and those types of "atoms" as found in scanning the arguments of the
           expression recursively:

           >>> from sympy import Function, Mul
           >>> from sympy.core.function import AppliedUndef
           >>> f = Function('f')
           >>> (1 + f(x) + 2*sin(y + I*pi)).atoms(Function)
           {f(x), sin(y + I*pi)}
           >>> (1 + f(x) + 2*sin(y + I*pi)).atoms(AppliedUndef)
           {f(x)}

           >>> (1 + x + 2*sin(y + I*pi)).atoms(Mul)
           {I*pi, 2*sin(y + I*pi)}

        """
        if types:
            types = tuple(
                [t if isinstance(t, type) else type(t) for t in types])
        else:
            types = (Atom,)
        result = set()
        for expr in preorder_traversal(self):
            if isinstance(expr, types):
                result.add(expr)
        return result

    @property
    def free_symbols(self):
        """Return from the atoms of self those which are free symbols.

        For most expressions, all symbols are free symbols. For some classes
        this is not true. e.g. Integrals use Symbols for the dummy variables
        which are bound variables, so Integral has a method to return all
        symbols except those. Derivative keeps track of symbols with respect
        to which it will perform a derivative; those are
        bound variables, too, so it has its own free_symbols method.

        Any other method that uses bound variables should implement a
        free_symbols method."""
        return set().union(*[a.free_symbols for a in self.args])

    @property
    def expr_free_symbols(self):
        return set([])

    @property
    def canonical_variables(self):
        """Return a dictionary mapping any variable defined in
        ``self.variables`` as underscore-suffixed numbers
        corresponding to their position in ``self.variables``. Enough
        underscores are added to ensure that there will be no clash with
        existing free symbols.

        Examples
        ========

        >>> from sympy import Lambda
        >>> from sympy.abc import x
        >>> Lambda(x, 2*x).canonical_variables
        {x: 0_}
        """
        from sympy import Symbol
        if not hasattr(self, 'variables'):
            return {}
        u = "_"
        while any(str(s).endswith(u) for s in self.free_symbols):
            u += "_"
        name = '%%i%s' % u
        V = self.variables
        return dict(list(zip(V, [Symbol(name % i, **v.assumptions0)
            for i, v in enumerate(V)])))

    def rcall(self, *args):
        """Apply on the argument recursively through the expression tree.

        This method is used to simulate a common abuse of notation for
        operators. For instance in SymPy the the following will not work:

        ``(x+Lambda(y, 2*y))(z) == x+2*z``,

        however you can use

        >>> from sympy import Lambda
        >>> from sympy.abc import x, y, z
        >>> (x + Lambda(y, 2*y)).rcall(z)
        x + 2*z
        """
        return Basic._recursive_call(self, args)

    @staticmethod
    def _recursive_call(expr_to_call, on_args):
        """Helper for rcall method.
        """
        from sympy import Symbol
        def the_call_method_is_overridden(expr):
            for cls in getmro(type(expr)):
                if '__call__' in cls.__dict__:
                    return cls != Basic

        if callable(expr_to_call) and the_call_method_is_overridden(expr_to_call):
            if isinstance(expr_to_call, Symbol):  # XXX When you call a Symbol it is
                return expr_to_call               # transformed into an UndefFunction
            else:
                return expr_to_call(*on_args)
        elif expr_to_call.args:
            args = [Basic._recursive_call(
                sub, on_args) for sub in expr_to_call.args]
            return type(expr_to_call)(*args)
        else:
            return expr_to_call

    def is_hypergeometric(self, k):
        from sympy.simplify import hypersimp
        return hypersimp(self, k) is not None

    @property
    def is_comparable(self):
        """Return True if self can be computed to a real number
        (or already is a real number) with precision, else False.

        Examples
        ========

        >>> from sympy import exp_polar, pi, I
        >>> (I*exp_polar(I*pi/2)).is_comparable
        True
        >>> (I*exp_polar(I*pi*2)).is_comparable
        False

        A False result does not mean that `self` cannot be rewritten
        into a form that would be comparable. For example, the
        difference computed below is zero but without simplification
        it does not evaluate to a zero with precision:

        >>> e = 2**pi*(1 + 2**pi)
        >>> dif = e - e.expand()
        >>> dif.is_comparable
        False
        >>> dif.n(2)._prec
        1

        """
        is_real = self.is_real
        if is_real is False:
            return False
        if not self.is_number:
            return False
        # don't re-eval numbers that are already evaluated since
        # this will create spurious precision
        n, i = [p.evalf(2) if not p.is_Number else p
            for p in self.as_real_imag()]
        if not (i.is_Number and n.is_Number):
            return False
        if i:
            # if _prec = 1 we can't decide and if not,
            # the answer is False because numbers with
            # imaginary parts can't be compared
            # so return False
            return False
        else:
            return n._prec != 1

    @property
    def func(self):
        """
        The top-level function in an expression.

        The following should hold for all objects::

            >> x == x.func(*x.args)

        Examples
        ========

        >>> from sympy.abc import x
        >>> a = 2*x
        >>> a.func
        <class 'sympy.core.mul.Mul'>
        >>> a.args
        (2, x)
        >>> a.func(*a.args)
        2*x
        >>> a == a.func(*a.args)
        True

        """
        return self.__class__

    @property
    def args(self):
        """Returns a tuple of arguments of 'self'.

        Examples
        ========

        >>> from sympy import cot
        >>> from sympy.abc import x, y

        >>> cot(x).args
        (x,)

        >>> cot(x).args[0]
        x

        >>> (x*y).args
        (x, y)

        >>> (x*y).args[1]
        y

        Notes
        =====

        Never use self._args, always use self.args.
        Only use _args in __new__ when creating a new function.
        Don't override .args() from Basic (so that it's easy to
        change the interface in the future if needed).
        """
        return self._args

    @property
    def _sorted_args(self):
        """
        The same as ``args``.  Derived classes which don't fix an
        order on their arguments should override this method to
        produce the sorted representation.
        """
        return self.args


    def as_poly(self, *gens, **args):
        """Converts ``self`` to a polynomial or returns ``None``.

           >>> from sympy import sin
           >>> from sympy.abc import x, y

           >>> print((x**2 + x*y).as_poly())
           Poly(x**2 + x*y, x, y, domain='ZZ')

           >>> print((x**2 + x*y).as_poly(x, y))
           Poly(x**2 + x*y, x, y, domain='ZZ')

           >>> print((x**2 + sin(y)).as_poly(x, y))
           None

        """
        from sympy.polys import Poly, PolynomialError

        try:
            poly = Poly(self, *gens, **args)

            if not poly.is_Poly:
                return None
            else:
                return poly
        except PolynomialError:
            return None

    def as_content_primitive(self, radical=False, clear=True):
        """A stub to allow Basic args (like Tuple) to be skipped when computing
        the content and primitive components of an expression.

        See Also
        ========

        sympy.core.expr.Expr.as_content_primitive
        """
        return S.One, self

    def subs(self, *args, **kwargs):
        """
        Substitutes old for new in an expression after sympifying args.

        `args` is either:
          - two arguments, e.g. foo.subs(old, new)
          - one iterable argument, e.g. foo.subs(iterable). The iterable may be
             o an iterable container with (old, new) pairs. In this case the
               replacements are processed in the order given with successive
               patterns possibly affecting replacements already made.
             o a dict or set whose key/value items correspond to old/new pairs.
               In this case the old/new pairs will be sorted by op count and in
               case of a tie, by number of args and the default_sort_key. The
               resulting sorted list is then processed as an iterable container
               (see previous).

        If the keyword ``simultaneous`` is True, the subexpressions will not be
        evaluated until all the substitutions have been made.

        Examples
        ========

        >>> from sympy import pi, exp, limit, oo
        >>> from sympy.abc import x, y
        >>> (1 + x*y).subs(x, pi)
        pi*y + 1
        >>> (1 + x*y).subs({x:pi, y:2})
        1 + 2*pi
        >>> (1 + x*y).subs([(x, pi), (y, 2)])
        1 + 2*pi
        >>> reps = [(y, x**2), (x, 2)]
        >>> (x + y).subs(reps)
        6
        >>> (x + y).subs(reversed(reps))
        x**2 + 2

        >>> (x**2 + x**4).subs(x**2, y)
        y**2 + y

        To replace only the x**2 but not the x**4, use xreplace:

        >>> (x**2 + x**4).xreplace({x**2: y})
        x**4 + y

        To delay evaluation until all substitutions have been made,
        set the keyword ``simultaneous`` to True:

        >>> (x/y).subs([(x, 0), (y, 0)])
        0
        >>> (x/y).subs([(x, 0), (y, 0)], simultaneous=True)
        nan

        This has the added feature of not allowing subsequent substitutions
        to affect those already made:

        >>> ((x + y)/y).subs({x + y: y, y: x + y})
        1
        >>> ((x + y)/y).subs({x + y: y, y: x + y}, simultaneous=True)
        y/(x + y)

        In order to obtain a canonical result, unordered iterables are
        sorted by count_op length, number of arguments and by the
        default_sort_key to break any ties. All other iterables are left
        unsorted.

        >>> from sympy import sqrt, sin, cos
        >>> from sympy.abc import a, b, c, d, e

        >>> A = (sqrt(sin(2*x)), a)
        >>> B = (sin(2*x), b)
        >>> C = (cos(2*x), c)
        >>> D = (x, d)
        >>> E = (exp(x), e)

        >>> expr = sqrt(sin(2*x))*sin(exp(x)*x)*cos(2*x) + sin(2*x)

        >>> expr.subs(dict([A, B, C, D, E]))
        a*c*sin(d*e) + b

        The resulting expression represents a literal replacement of the
        old arguments with the new arguments. This may not reflect the
        limiting behavior of the expression:

        >>> (x**3 - 3*x).subs({x: oo})
        nan

        >>> limit(x**3 - 3*x, x, oo)
        oo

        If the substitution will be followed by numerical
        evaluation, it is better to pass the substitution to
        evalf as

        >>> (1/x).evalf(subs={x: 3.0}, n=21)
        0.333333333333333333333

        rather than

        >>> (1/x).subs({x: 3.0}).evalf(21)
        0.333333333333333314830

        as the former will ensure that the desired level of precision is
        obtained.

        See Also
        ========
        replace: replacement capable of doing wildcard-like matching,
                 parsing of match, and conditional replacements
        xreplace: exact node replacement in expr tree; also capable of
                  using matching rules
        evalf: calculates the given formula to a desired level of precision

        """
        from sympy.core.containers import Dict
        from sympy.utilities import default_sort_key
        from sympy import Dummy, Symbol

        unordered = False
        if len(args) == 1:
            sequence = args[0]
            if isinstance(sequence, set):
                unordered = True
            elif isinstance(sequence, (Dict, Mapping)):
                unordered = True
                sequence = sequence.items()
            elif not iterable(sequence):
                from sympy.utilities.misc import filldedent
                raise ValueError(filldedent("""
                   When a single argument is passed to subs
                   it should be a dictionary of old: new pairs or an iterable
                   of (old, new) tuples."""))
        elif len(args) == 2:
            sequence = [args]
        else:
            raise ValueError("subs accepts either 1 or 2 arguments")

        sequence = list(sequence)
        for i in range(len(sequence)):
            s = list(sequence[i])
            for j, si in enumerate(s):
                try:
                    si = sympify(si, strict=True)
                except SympifyError:
                    if type(si) is str:
                        si = Symbol(si)
                    else:
                        # if it can't be sympified, skip it
                        sequence[i] = None
                        break
                s[j] = si
            else:
                sequence[i] = None if _aresame(*s) else tuple(s)
        sequence = list(filter(None, sequence))

        if unordered:
            sequence = dict(sequence)
            if not all(k.is_Atom for k in sequence):
                d = {}
                for o, n in sequence.items():
                    try:
                        ops = o.count_ops(), len(o.args)
                    except TypeError:
                        ops = (0, 0)
                    d.setdefault(ops, []).append((o, n))
                newseq = []
                for k in sorted(d.keys(), reverse=True):
                    newseq.extend(
                        sorted([v[0] for v in d[k]], key=default_sort_key))
                sequence = [(k, sequence[k]) for k in newseq]
                del newseq, d
            else:
                sequence = sorted([(k, v) for (k, v) in sequence.items()],
                                  key=default_sort_key)

        if kwargs.pop('simultaneous', False):  # XXX should this be the default for dict subs?
            reps = {}
            rv = self
            kwargs['hack2'] = True
            m = Dummy()
            for old, new in sequence:
                d = Dummy(commutative=new.is_commutative)
                # using d*m so Subs will be used on dummy variables
                # in things like Derivative(f(x, y), x) in which x
                # is both free and bound
                rv = rv._subs(old, d*m, **kwargs)
                if not isinstance(rv, Basic):
                    break
                reps[d] = new
            reps[m] = S.One  # get rid of m
            return rv.xreplace(reps)
        else:
            rv = self
            for old, new in sequence:
                rv = rv._subs(old, new, **kwargs)
                if not isinstance(rv, Basic):
                    break
            return rv

    @cacheit
    def _subs(self, old, new, **hints):
        """Substitutes an expression old -> new.

        If self is not equal to old then _eval_subs is called.
        If _eval_subs doesn't want to make any special replacement
        then a None is received which indicates that the fallback
        should be applied wherein a search for replacements is made
        amongst the arguments of self.

        >>> from sympy import Add
        >>> from sympy.abc import x, y, z

        Examples
        ========

        Add's _eval_subs knows how to target x + y in the following
        so it makes the change:

            >>> (x + y + z).subs(x + y, 1)
            z + 1

        Add's _eval_subs doesn't need to know how to find x + y in
        the following:

            >>> Add._eval_subs(z*(x + y) + 3, x + y, 1) is None
            True

        The returned None will cause the fallback routine to traverse the args and
        pass the z*(x + y) arg to Mul where the change will take place and the
        substitution will succeed:

            >>> (z*(x + y) + 3).subs(x + y, 1)
            z + 3

        ** Developers Notes **

        An _eval_subs routine for a class should be written if:

            1) any arguments are not instances of Basic (e.g. bool, tuple);

            2) some arguments should not be targeted (as in integration
               variables);

            3) if there is something other than a literal replacement
               that should be attempted (as in Piecewise where the condition
               may be updated without doing a replacement).

        If it is overridden, here are some special cases that might arise:

            1) If it turns out that no special change was made and all
               the original sub-arguments should be checked for
               replacements then None should be returned.

            2) If it is necessary to do substitutions on a portion of
               the expression then _subs should be called. _subs will
               handle the case of any sub-expression being equal to old
               (which usually would not be the case) while its fallback
               will handle the recursion into the sub-arguments. For
               example, after Add's _eval_subs removes some matching terms
               it must process the remaining terms so it calls _subs
               on each of the un-matched terms and then adds them
               onto the terms previously obtained.

           3) If the initial expression should remain unchanged then
              the original expression should be returned. (Whenever an
              expression is returned, modified or not, no further
              substitution of old -> new is attempted.) Sum's _eval_subs
              routine uses this strategy when a substitution is attempted
              on any of its summation variables.
        """

        def fallback(self, old, new):
            """
            Try to replace old with new in any of self's arguments.
            """
            hit = False
            args = list(self.args)
            for i, arg in enumerate(args):
                if not hasattr(arg, '_eval_subs'):
                    continue
                arg = arg._subs(old, new, **hints)
                if not _aresame(arg, args[i]):
                    hit = True
                    args[i] = arg
            if hit:
                rv = self.func(*args)
                hack2 = hints.get('hack2', False)
                if hack2 and self.is_Mul and not rv.is_Mul:  # 2-arg hack
                    coeff = S.One
                    nonnumber = []
                    for i in args:
                        if i.is_Number:
                            coeff *= i
                        else:
                            nonnumber.append(i)
                    nonnumber = self.func(*nonnumber)
                    if coeff is S.One:
                        return nonnumber
                    else:
                        return self.func(coeff, nonnumber, evaluate=False)
                return rv
            return self

        if _aresame(self, old):
            return new

        rv = self._eval_subs(old, new)
        if rv is None:
            rv = fallback(self, old, new)
        return rv

    def _eval_subs(self, old, new):
        """Override this stub if you want to do anything more than
        attempt a replacement of old with new in the arguments of self.

        See also: _subs
        """
        return None

    def xreplace(self, rule):
        """
        Replace occurrences of objects within the expression.

        Parameters
        ==========
        rule : dict-like
            Expresses a replacement rule

        Returns
        =======
        xreplace : the result of the replacement

        Examples
        ========

        >>> from sympy import symbols, pi, exp
        >>> x, y, z = symbols('x y z')
        >>> (1 + x*y).xreplace({x: pi})
        pi*y + 1
        >>> (1 + x*y).xreplace({x: pi, y: 2})
        1 + 2*pi

        Replacements occur only if an entire node in the expression tree is
        matched:

        >>> (x*y + z).xreplace({x*y: pi})
        z + pi
        >>> (x*y*z).xreplace({x*y: pi})
        x*y*z
        >>> (2*x).xreplace({2*x: y, x: z})
        y
        >>> (2*2*x).xreplace({2*x: y, x: z})
        4*z
        >>> (x + y + 2).xreplace({x + y: 2})
        x + y + 2
        >>> (x + 2 + exp(x + 2)).xreplace({x + 2: y})
        x + exp(y) + 2

        xreplace doesn't differentiate between free and bound symbols. In the
        following, subs(x, y) would not change x since it is a bound symbol,
        but xreplace does:

        >>> from sympy import Integral
        >>> Integral(x, (x, 1, 2*x)).xreplace({x: y})
        Integral(y, (y, 1, 2*y))

        Trying to replace x with an expression raises an error:

        >>> Integral(x, (x, 1, 2*x)).xreplace({x: 2*y}) # doctest: +SKIP
        ValueError: Invalid limits given: ((2*y, 1, 4*y),)

        See Also
        ========
        replace: replacement capable of doing wildcard-like matching,
                 parsing of match, and conditional replacements
        subs: substitution of subexpressions as defined by the objects
              themselves.

        """
        value, _ = self._xreplace(rule)
        return value

    def _xreplace(self, rule):
        """
        Helper for xreplace. Tracks whether a replacement actually occurred.
        """
        if self in rule:
            return rule[self], True
        elif rule:
            args = []
            changed = False
            for a in self.args:
                try:
                    a_xr = a._xreplace(rule)
                    args.append(a_xr[0])
                    changed |= a_xr[1]
                except AttributeError:
                    args.append(a)
            args = tuple(args)
            if changed:
                return self.func(*args), True
        return self, False

    @cacheit
    def has(self, *patterns):
        """
        Test whether any subexpression matches any of the patterns.

        Examples
        ========

        >>> from sympy import sin
        >>> from sympy.abc import x, y, z
        >>> (x**2 + sin(x*y)).has(z)
        False
        >>> (x**2 + sin(x*y)).has(x, y, z)
        True
        >>> x.has(x)
        True

        Note ``has`` is a structural algorithm with no knowledge of
        mathematics. Consider the following half-open interval:

        >>> from sympy.sets import Interval
        >>> i = Interval.Lopen(0, 5); i
        Interval.Lopen(0, 5)
        >>> i.args
        (0, 5, True, False)
        >>> i.has(4)  # there is no "4" in the arguments
        False
        >>> i.has(0)  # there *is* a "0" in the arguments
        True

        Instead, use ``contains`` to determine whether a number is in the
        interval or not:

        >>> i.contains(4)
        True
        >>> i.contains(0)
        False


        Note that ``expr.has(*patterns)`` is exactly equivalent to
        ``any(expr.has(p) for p in patterns)``. In particular, ``False`` is
        returned when the list of patterns is empty.

        >>> x.has()
        False

        """
        return any(self._has(pattern) for pattern in patterns)

    def _has(self, pattern):
        """Helper for .has()"""
        from sympy.core.function import UndefinedFunction, Function
        if isinstance(pattern, UndefinedFunction):
            return any(f.func == pattern or f == pattern
            for f in self.atoms(Function, UndefinedFunction))

        pattern = sympify(pattern)
        if isinstance(pattern, BasicMeta):
            return any(isinstance(arg, pattern)
            for arg in preorder_traversal(self))

        try:
            match = pattern._has_matcher()
            return any(match(arg) for arg in preorder_traversal(self))
        except AttributeError:
            return any(arg == pattern for arg in preorder_traversal(self))

    def _has_matcher(self):
        """Helper for .has()"""
        return lambda other: self == other

    def replace(self, query, value, map=False, simultaneous=True, exact=False):
        """
        Replace matching subexpressions of ``self`` with ``value``.

        If ``map = True`` then also return the mapping {old: new} where ``old``
        was a sub-expression found with query and ``new`` is the replacement
        value for it. If the expression itself doesn't match the query, then
        the returned value will be ``self.xreplace(map)`` otherwise it should
        be ``self.subs(ordered(map.items()))``.

        Traverses an expression tree and performs replacement of matching
        subexpressions from the bottom to the top of the tree. The default
        approach is to do the replacement in a simultaneous fashion so
        changes made are targeted only once. If this is not desired or causes
        problems, ``simultaneous`` can be set to False. In addition, if an
        expression containing more than one Wild symbol is being used to match
        subexpressions and  the ``exact`` flag is True, then the match will only
        succeed if non-zero values are received for each Wild that appears in
        the match pattern.

        The list of possible combinations of queries and replacement values
        is listed below:

        Examples
        ========

        Initial setup

            >>> from sympy import log, sin, cos, tan, Wild, Mul, Add
            >>> from sympy.abc import x, y
            >>> f = log(sin(x)) + tan(sin(x**2))

        1.1. type -> type
            obj.replace(type, newtype)

            When object of type ``type`` is found, replace it with the
            result of passing its argument(s) to ``newtype``.

            >>> f.replace(sin, cos)
            log(cos(x)) + tan(cos(x**2))
            >>> sin(x).replace(sin, cos, map=True)
            (cos(x), {sin(x): cos(x)})
            >>> (x*y).replace(Mul, Add)
            x + y

        1.2. type -> func
            obj.replace(type, func)

            When object of type ``type`` is found, apply ``func`` to its
            argument(s). ``func`` must be written to handle the number
            of arguments of ``type``.

            >>> f.replace(sin, lambda arg: sin(2*arg))
            log(sin(2*x)) + tan(sin(2*x**2))
            >>> (x*y).replace(Mul, lambda *args: sin(2*Mul(*args)))
            sin(2*x*y)

        2.1. pattern -> expr
            obj.replace(pattern(wild), expr(wild))

            Replace subexpressions matching ``pattern`` with the expression
            written in terms of the Wild symbols in ``pattern``.

            >>> a = Wild('a')
            >>> f.replace(sin(a), tan(a))
            log(tan(x)) + tan(tan(x**2))
            >>> f.replace(sin(a), tan(a/2))
            log(tan(x/2)) + tan(tan(x**2/2))
            >>> f.replace(sin(a), a)
            log(x) + tan(x**2)
            >>> (x*y).replace(a*x, a)
            y

            When the default value of False is used with patterns that have
            more than one Wild symbol, non-intuitive results may be obtained:

            >>> b = Wild('b')
            >>> (2*x).replace(a*x + b, b - a)
            2/x

            For this reason, the ``exact`` option can be used to make the
            replacement only when the match gives non-zero values for all
            Wild symbols:

            >>> (2*x + y).replace(a*x + b, b - a, exact=True)
            y - 2
            >>> (2*x).replace(a*x + b, b - a, exact=True)
            2*x

        2.2. pattern -> func
            obj.replace(pattern(wild), lambda wild: expr(wild))

            All behavior is the same as in 2.1 but now a function in terms of
            pattern variables is used rather than an expression:

            >>> f.replace(sin(a), lambda a: sin(2*a))
            log(sin(2*x)) + tan(sin(2*x**2))

        3.1. func -> func
            obj.replace(filter, func)

            Replace subexpression ``e`` with ``func(e)`` if ``filter(e)``
            is True.

            >>> g = 2*sin(x**3)
            >>> g.replace(lambda expr: expr.is_Number, lambda expr: expr**2)
            4*sin(x**9)

        The expression itself is also targeted by the query but is done in
        such a fashion that changes are not made twice.

            >>> e = x*(x*y + 1)
            >>> e.replace(lambda x: x.is_Mul, lambda x: 2*x)
            2*x*(2*x*y + 1)

        See Also
        ========
        subs: substitution of subexpressions as defined by the objects
              themselves.
        xreplace: exact node replacement in expr tree; also capable of
                  using matching rules

        """
        from sympy.core.symbol import Dummy
        from sympy.simplify.simplify import bottom_up

        try:
            query = sympify(query)
        except SympifyError:
            pass
        try:
            value = sympify(value)
        except SympifyError:
            pass
        if isinstance(query, type):
            _query = lambda expr: isinstance(expr, query)

            if isinstance(value, type):
                _value = lambda expr, result: value(*expr.args)
            elif callable(value):
                _value = lambda expr, result: value(*expr.args)
            else:
                raise TypeError(
                    "given a type, replace() expects another "
                    "type or a callable")
        elif isinstance(query, Basic):
            _query = lambda expr: expr.match(query)

            # XXX remove the exact flag and make multi-symbol
            # patterns use exact=True semantics; to do this the query must
            # be tested to find out how many Wild symbols are present.
            # See https://groups.google.com/forum/
            # ?fromgroups=#!topic/sympy/zPzo5FtRiqI
            # for a method of inspecting a function to know how many
            # parameters it has.
            if isinstance(value, Basic):
                if exact:
                    _value = lambda expr, result: (value.subs(result)
                        if all(val for val in result.values()) else expr)
                else:
                    _value = lambda expr, result: value.subs(result)
            elif callable(value):
                # match dictionary keys get the trailing underscore stripped
                # from them and are then passed as keywords to the callable;
                # if ``exact`` is True, only accept match if there are no null
                # values amongst those matched.
                if exact:
                    _value = lambda expr, result: (value(**dict([(
                        str(key)[:-1], val) for key, val in result.items()]))
                        if all(val for val in result.values()) else expr)
                else:
                    _value = lambda expr, result: value(**dict([(
                        str(key)[:-1], val) for key, val in result.items()]))
            else:
                raise TypeError(
                    "given an expression, replace() expects "
                    "another expression or a callable")
        elif callable(query):
            _query = query

            if callable(value):
                _value = lambda expr, result: value(expr)
            else:
                raise TypeError(
                    "given a callable, replace() expects "
                    "another callable")
        else:
            raise TypeError(
                "first argument to replace() must be a "
                "type, an expression or a callable")

        mapping = {}  # changes that took place
        mask = []  # the dummies that were used as change placeholders

        def rec_replace(expr):
            result = _query(expr)
            if result or result == {}:
                new = _value(expr, result)
                if new is not None and new != expr:
                    mapping[expr] = new
                    if simultaneous:
                        # don't let this expression be changed during rebuilding
                        com = getattr(new, 'is_commutative', True)
                        if com is None:
                            com = True
                        d = Dummy(commutative=com)
                        mask.append((d, new))
                        expr = d
                    else:
                        expr = new
            return expr

        rv = bottom_up(self, rec_replace, atoms=True)

        # restore original expressions for Dummy symbols
        if simultaneous:
            mask = list(reversed(mask))
            for o, n in mask:
                r = {o: n}
                rv = rv.xreplace(r)

        if not map:
            return rv
        else:
            if simultaneous:
                # restore subexpressions in mapping
                for o, n in mask:
                    r = {o: n}
                    mapping = {k.xreplace(r): v.xreplace(r)
                        for k, v in mapping.items()}
            return rv, mapping

    def find(self, query, group=False):
        """Find all subexpressions matching a query. """
        query = _make_find_query(query)
        results = list(filter(query, preorder_traversal(self)))

        if not group:
            return set(results)
        else:
            groups = {}

            for result in results:
                if result in groups:
                    groups[result] += 1
                else:
                    groups[result] = 1

            return groups

    def count(self, query):
        """Count the number of matching subexpressions. """
        query = _make_find_query(query)
        return sum(bool(query(sub)) for sub in preorder_traversal(self))

    def matches(self, expr, repl_dict={}, old=False):
        """
        Helper method for match() that looks for a match between Wild symbols
        in self and expressions in expr.

        Examples
        ========

        >>> from sympy import symbols, Wild, Basic
        >>> a, b, c = symbols('a b c')
        >>> x = Wild('x')
        >>> Basic(a + x, x).matches(Basic(a + b, c)) is None
        True
        >>> Basic(a + x, x).matches(Basic(a + b + c, b + c))
        {x_: b + c}
        """
        expr = sympify(expr)
        if not isinstance(expr, self.__class__):
            return None

        if self == expr:
            return repl_dict

        if len(self.args) != len(expr.args):
            return None

        d = repl_dict.copy()
        for arg, other_arg in zip(self.args, expr.args):
            if arg == other_arg:
                continue
            d = arg.xreplace(d).matches(other_arg, d, old=old)
            if d is None:
                return None
        return d

    def match(self, pattern, old=False):
        """
        Pattern matching.

        Wild symbols match all.

        Return ``None`` when expression (self) does not match
        with pattern. Otherwise return a dictionary such that::

          pattern.xreplace(self.match(pattern)) == self

        Examples
        ========

        >>> from sympy import Wild
        >>> from sympy.abc import x, y
        >>> p = Wild("p")
        >>> q = Wild("q")
        >>> r = Wild("r")
        >>> e = (x+y)**(x+y)
        >>> e.match(p**p)
        {p_: x + y}
        >>> e.match(p**q)
        {p_: x + y, q_: x + y}
        >>> e = (2*x)**2
        >>> e.match(p*q**r)
        {p_: 4, q_: x, r_: 2}
        >>> (p*q**r).xreplace(e.match(p*q**r))
        4*x**2

        The ``old`` flag will give the old-style pattern matching where
        expressions and patterns are essentially solved to give the
        match. Both of the following give None unless ``old=True``:

        >>> (x - 2).match(p - x, old=True)
        {p_: 2*x - 2}
        >>> (2/x).match(p*x, old=True)
        {p_: 2/x**2}

        """
        pattern = sympify(pattern)
        return pattern.matches(self, old=old)

    def count_ops(self, visual=None):
        """wrapper for count_ops that returns the operation count."""
        from sympy import count_ops
        return count_ops(self, visual)

    def doit(self, **hints):
        """Evaluate objects that are not evaluated by default like limits,
           integrals, sums and products. All objects of this kind will be
           evaluated recursively, unless some species were excluded via 'hints'
           or unless the 'deep' hint was set to 'False'.

           >>> from sympy import Integral
           >>> from sympy.abc import x

           >>> 2*Integral(x, x)
           2*Integral(x, x)

           >>> (2*Integral(x, x)).doit()
           x**2

           >>> (2*Integral(x, x)).doit(deep=False)
           2*Integral(x, x)

        """
        if hints.get('deep', True):
            terms = [term.doit(**hints) if isinstance(term, Basic) else term
                                         for term in self.args]
            return self.func(*terms)
        else:
            return self

    def _eval_rewrite(self, pattern, rule, **hints):
        if self.is_Atom:
            if hasattr(self, rule):
                return getattr(self, rule)()
            return self

        if hints.get('deep', True):
            args = [a._eval_rewrite(pattern, rule, **hints)
                        if isinstance(a, Basic) else a
                        for a in self.args]
        else:
            args = self.args

        if pattern is None or isinstance(self, pattern):
            if hasattr(self, rule):
                rewritten = getattr(self, rule)(*args)
                if rewritten is not None:
                    return rewritten
        return self.func(*args)

    def _accept_eval_derivative(self, s):
        # This method needs to be overridden by array-like objects
        return s._visit_eval_derivative_scalar(self)

    def _visit_eval_derivative_scalar(self, base):
        # Base is a scalar
        # Types are (base: scalar, self: scalar)
        return base._eval_derivative(self)

    def _visit_eval_derivative_array(self, base):
        # Types are (base: array/matrix, self: scalar)
        # Base is some kind of array/matrix,
        # it should have `.applyfunc(lambda x: x.diff(self)` implemented:
        return base._eval_derivative(self)

    def _eval_derivative_n_times(self, s, n):
        # This is the default evaluator for derivatives (as called by `diff`
        # and `Derivative`), it will attempt a loop to derive the expression
        # `n` times by calling the corresponding `_eval_derivative` method,
        # while leaving the derivative unevaluated if `n` is symbolic.  This
        # method should be overridden if the object has a closed form for its
        # symbolic n-th derivative.
        from sympy import Integer
        if isinstance(n, (int, Integer)):
            obj = self
            for i in range(n):
                obj2 = obj._accept_eval_derivative(s)
                if obj == obj2:
                    break
                obj = obj2
            return obj
        else:
            return None

    def rewrite(self, *args, **hints):
        """ Rewrite functions in terms of other functions.

        Rewrites expression containing applications of functions
        of one kind in terms of functions of different kind. For
        example you can rewrite trigonometric functions as complex
        exponentials or combinatorial functions as gamma function.

        As a pattern this function accepts a list of functions to
        to rewrite (instances of DefinedFunction class). As rule
        you can use string or a destination function instance (in
        this case rewrite() will use the str() function).

        There is also the possibility to pass hints on how to rewrite
        the given expressions. For now there is only one such hint
        defined called 'deep'. When 'deep' is set to False it will
        forbid functions to rewrite their contents.

        Examples
        ========

        >>> from sympy import sin, exp
        >>> from sympy.abc import x

        Unspecified pattern:

        >>> sin(x).rewrite(exp)
        -I*(exp(I*x) - exp(-I*x))/2

        Pattern as a single function:

        >>> sin(x).rewrite(sin, exp)
        -I*(exp(I*x) - exp(-I*x))/2

        Pattern as a list of functions:

        >>> sin(x).rewrite([sin, ], exp)
        -I*(exp(I*x) - exp(-I*x))/2

        """
        if not args:
            return self
        else:
            pattern = args[:-1]
            if isinstance(args[-1], string_types):
                rule = '_eval_rewrite_as_' + args[-1]
            else:
                try:
                    rule = '_eval_rewrite_as_' + args[-1].__name__
                except:
                    rule = '_eval_rewrite_as_' + args[-1].__class__.__name__

            if not pattern:
                return self._eval_rewrite(None, rule, **hints)
            else:
                if iterable(pattern[0]):
                    pattern = pattern[0]

                pattern = [p for p in pattern if self.has(p)]

                if pattern:
                    return self._eval_rewrite(tuple(pattern), rule, **hints)
                else:
                    return self

    _constructor_postprocessor_mapping = {}

    @classmethod
    def _exec_constructor_postprocessors(cls, obj):
        # WARNING: This API is experimental.

        # This is an experimental API that introduces constructor
        # postprosessors for SymPy Core elements. If an argument of a SymPy
        # expression has a `_constructor_postprocessor_mapping` attribute, it will
        # be interpreted as a dictionary containing lists of postprocessing
        # functions for matching expression node names.

        clsname = obj.__class__.__name__
        postprocessors = defaultdict(list)
        for i in obj.args:
            try:
                if i in Basic._constructor_postprocessor_mapping:
                    for k, v in Basic._constructor_postprocessor_mapping[i].items():
                        postprocessors[k].extend([j for j in v if j not in postprocessors[k]])
                else:
                    postprocessor_mappings = (
                        Basic._constructor_postprocessor_mapping[cls].items()
                        for cls in type(i).mro()
                        if cls in Basic._constructor_postprocessor_mapping
                    )
                    for k, v in chain.from_iterable(postprocessor_mappings):
                        postprocessors[k].extend([j for j in v if j not in postprocessors[k]])
            except TypeError:
                pass

        for f in postprocessors.get(clsname, []):
            obj = f(obj)
        if len(postprocessors) > 0 and obj not in Basic._constructor_postprocessor_mapping:
            Basic._constructor_postprocessor_mapping[obj] = postprocessors

        return obj


class Atom(Basic):
    """
    A parent class for atomic things. An atom is an expression with no subexpressions.

    Examples
    ========

    Symbol, Number, Rational, Integer, ...
    But not: Add, Mul, Pow, ...
    """

    is_Atom = True

    __slots__ = []

    def matches(self, expr, repl_dict={}, old=False):
        if self == expr:
            return repl_dict

    def xreplace(self, rule, hack2=False):
        return rule.get(self, self)

    def doit(self, **hints):
        return self

    @classmethod
    def class_key(cls):
        return 2, 0, cls.__name__

    @cacheit
    def sort_key(self, order=None):
        return self.class_key(), (1, (str(self),)), S.One.sort_key(), S.One

    def _eval_simplify(self, ratio, measure):
        return self

    @property
    def _sorted_args(self):
        # this is here as a safeguard against accidentally using _sorted_args
        # on Atoms -- they cannot be rebuilt as atom.func(*atom._sorted_args)
        # since there are no args. So the calling routine should be checking
        # to see that this property is not called for Atoms.
        raise AttributeError('Atoms have no args. It might be necessary'
        ' to make a check for Atoms in the calling code.')


def _aresame(a, b):
    """Return True if a and b are structurally the same, else False.

    Examples
    ========

    To SymPy, 2.0 == 2:

    >>> from sympy import S
    >>> 2.0 == S(2)
    True

    Since a simple 'same or not' result is sometimes useful, this routine was
    written to provide that query:

    >>> from sympy.core.basic import _aresame
    >>> _aresame(S(2.0), S(2))
    False

    """
    from .function import AppliedUndef, UndefinedFunction as UndefFunc
    for i, j in zip_longest(preorder_traversal(a), preorder_traversal(b)):
        if i != j or type(i) != type(j):
            if ((isinstance(i, UndefFunc) and isinstance(j, UndefFunc)) or
                (isinstance(i, AppliedUndef) and isinstance(j, AppliedUndef))):
                if i.class_key() != j.class_key():
                    return False
            else:
                return False
    else:
        return True


def _atomic(e):
    """Return atom-like quantities as far as substitution is
    concerned: Derivatives, Functions and Symbols. Don't
    return any 'atoms' that are inside such quantities unless
    they also appear outside, too.

    Examples
    ========

    >>> from sympy import Derivative, Function, cos
    >>> from sympy.abc import x, y
    >>> from sympy.core.basic import _atomic
    >>> f = Function('f')
    >>> _atomic(x + y)
    {x, y}
    >>> _atomic(x + f(y))
    {x, f(y)}
    >>> _atomic(Derivative(f(x), x) + cos(x) + y)
    {y, cos(x), Derivative(f(x), x)}

    """
    from sympy import Derivative, Function, Symbol
    pot = preorder_traversal(e)
    seen = set()
    try:
        free = e.free_symbols
    except AttributeError:
        return {e}
    atoms = set()
    for p in pot:
        if p in seen:
            pot.skip()
            continue
        seen.add(p)
        if isinstance(p, Symbol) and p in free:
            atoms.add(p)
        elif isinstance(p, (Derivative, Function)):
            pot.skip()
            atoms.add(p)
    return atoms


class preorder_traversal(Iterator):
    """
    Do a pre-order traversal of a tree.

    This iterator recursively yields nodes that it has visited in a pre-order
    fashion. That is, it yields the current node then descends through the
    tree breadth-first to yield all of a node's children's pre-order
    traversal.


    For an expression, the order of the traversal depends on the order of
    .args, which in many cases can be arbitrary.

    Parameters
    ==========
    node : sympy expression
        The expression to traverse.
    keys : (default None) sort key(s)
        The key(s) used to sort args of Basic objects. When None, args of Basic
        objects are processed in arbitrary order. If key is defined, it will
        be passed along to ordered() as the only key(s) to use to sort the
        arguments; if ``key`` is simply True then the default keys of ordered
        will be used.

    Yields
    ======
    subtree : sympy expression
        All of the subtrees in the tree.

    Examples
    ========

    >>> from sympy import symbols
    >>> from sympy.core.basic import preorder_traversal
    >>> x, y, z = symbols('x y z')

    The nodes are returned in the order that they are encountered unless key
    is given; simply passing key=True will guarantee that the traversal is
    unique.

    >>> list(preorder_traversal((x + y)*z, keys=None)) # doctest: +SKIP
    [z*(x + y), z, x + y, y, x]
    >>> list(preorder_traversal((x + y)*z, keys=True))
    [z*(x + y), z, x + y, x, y]

    """
    def __init__(self, node, keys=None):
        self._skip_flag = False
        self._pt = self._preorder_traversal(node, keys)

    def _preorder_traversal(self, node, keys):
        yield node
        if self._skip_flag:
            self._skip_flag = False
            return
        if isinstance(node, Basic):
            if not keys and hasattr(node, '_argset'):
                # LatticeOp keeps args as a set. We should use this if we
                # don't care about the order, to prevent unnecessary sorting.
                args = node._argset
            else:
                args = node.args
            if keys:
                if keys != True:
                    args = ordered(args, keys, default=False)
                else:
                    args = ordered(args)
            for arg in args:
                for subtree in self._preorder_traversal(arg, keys):
                    yield subtree
        elif iterable(node):
            for item in node:
                for subtree in self._preorder_traversal(item, keys):
                    yield subtree

    def skip(self):
        """
        Skip yielding current node's (last yielded node's) subtrees.

        Examples
        ========

        >>> from sympy.core import symbols
        >>> from sympy.core.basic import preorder_traversal
        >>> x, y, z = symbols('x y z')
        >>> pt = preorder_traversal((x+y*z)*z)
        >>> for i in pt:
        ...     print(i)
        ...     if i == x+y*z:
        ...             pt.skip()
        z*(x + y*z)
        z
        x + y*z
        """
        self._skip_flag = True

    def __next__(self):
        return next(self._pt)

    def __iter__(self):
        return self


def _make_find_query(query):
    """Convert the argument of Basic.find() into a callable"""
    try:
        query = sympify(query)
    except SympifyError:
        pass
    if isinstance(query, type):
        return lambda expr: isinstance(expr, query)
    elif isinstance(query, Basic):
        return lambda expr: expr.match(query) is not None
    return query<|MERGE_RESOLUTION|>--- conflicted
+++ resolved
@@ -7,11 +7,7 @@
 from .cache import cacheit
 from .sympify import _sympify, sympify, SympifyError
 from .compatibility import (iterable, Iterator, ordered,
-<<<<<<< HEAD
-    string_types, with_metaclass, zip_longest, range, PY3)
-=======
-    string_types, with_metaclass, zip_longest, range, Mapping)
->>>>>>> a1d5973a
+    string_types, with_metaclass, zip_longest, range, PY3, Mapping)
 from .singleton import S
 
 from inspect import getmro
