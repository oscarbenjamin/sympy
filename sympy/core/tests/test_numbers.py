import decimal
from sympy import (Rational, Symbol, Float, I, sqrt, oo, nan, pi, E, Integer,
                   S, factorial, Catalan, EulerGamma, GoldenRatio, cos, exp,
                   Number, zoo, log, Mul, Pow, Tuple, latex, Gt, Lt, Ge, Le,
                   AlgebraicNumber, simplify)
from sympy.core.compatibility import long, u
from sympy.core.power import integer_nthroot
<<<<<<< HEAD
from sympy.core.numbers import (igcd, ilcm, igcdex, seterr,
=======
from sympy.core.logic import fuzzy_not
from sympy.core.numbers import (igcd, ilcm, igcdex, seterr, _intcache,
>>>>>>> feb65e4e
    mpf_norm, comp)
from mpmath import mpf
from sympy.utilities.pytest import XFAIL, raises
import mpmath


def same_and_same_prec(a, b):
    # stricter matching for Floats
    return a == b and a._prec == b._prec


def test_seterr():
    seterr(divide=True)
    raises(ValueError, lambda: S.Zero/S.Zero)
    seterr(divide=False)
    assert S.Zero / S.Zero == S.NaN


def test_mod():
    x = Rational(1, 2)
    y = Rational(3, 4)
    z = Rational(5, 18043)

    assert x % x == 0
    assert x % y == 1/S(2)
    assert x % z == 3/S(36086)
    assert y % x == 1/S(4)
    assert y % y == 0
    assert y % z == 9/S(72172)
    assert z % x == 5/S(18043)
    assert z % y == 5/S(18043)
    assert z % z == 0

    a = Float(2.6)

    assert (a % .2) == 0
    assert (a % 2).round(15) == 0.6
    assert (a % 0.5).round(15) == 0.1

    p = Symbol('p', infinite=True)

    assert zoo % 0 == nan
    assert oo % oo == nan
    assert zoo % oo == nan
    assert 5 % oo == nan
    assert p % 5 == nan

    # In these two tests, if the precision of m does
    # not match the precision of the ans, then it is
    # likely that the change made now gives an answer
    # with degraded accuracy.
    r = Rational(500, 41)
    f = Float('.36', 3)
    m = r % f
    ans = Float(r % Rational(f), 3)
    assert m == ans and m._prec == ans._prec
    f = Float('8.36', 3)
    m = f % r
    ans = Float(Rational(f) % r, 3)
    assert m == ans and m._prec == ans._prec

    s = S.Zero

    assert s % float(1) == S.Zero

    # No rounding required since these numbers can be represented
    # exactly.
    assert Rational(3, 4) % Float(1.1) == 0.75
    assert Float(1.5) % Rational(5, 4) == 0.25
    assert Rational(5, 4).__rmod__(Float('1.5')) == 0.25
    assert Float('1.5').__rmod__(Float('2.75')) == Float('1.25')
    assert 2.75 % Float('1.5') == Float('1.25')

    a = Integer(7)
    b = Integer(4)

    assert type(a % b) == Integer
    assert a % b == Integer(3)
    assert Integer(1) % Rational(2, 3) == Rational(1, 3)
    assert Rational(7, 5) % Integer(1) == Rational(2, 5)
    assert Integer(2) % 1.5 == 0.5

    assert Integer(3).__rmod__(Integer(10)) == Integer(1)
    assert Integer(10) % 4 == Integer(2)
    assert 15 % Integer(4) == Integer(3)


def test_divmod():
    assert divmod(S(12), S(8)) == Tuple(1, 4)
    assert divmod(-S(12), S(8)) == Tuple(-2, 4)
    assert divmod(S(0), S(1)) == Tuple(0, 0)
    raises(ZeroDivisionError, lambda: divmod(S(0), S(0)))
    raises(ZeroDivisionError, lambda: divmod(S(1), S(0)))
    assert divmod(S(12), 8) == Tuple(1, 4)
    assert divmod(12, S(8)) == Tuple(1, 4)

    assert divmod(S("2"), S("3/2")) == Tuple(S("1"), S("1/2"))
    assert divmod(S("3/2"), S("2")) == Tuple(S("0"), S("3/2"))
    assert divmod(S("2"), S("3.5")) == Tuple(S("0"), S("2"))
    assert divmod(S("3.5"), S("2")) == Tuple(S("1"), S("1.5"))
    assert divmod(S("2"), S("1/3")) == Tuple(S("6"), S("0"))
    assert divmod(S("1/3"), S("2")) == Tuple(S("0"), S("1/3"))
    assert divmod(S("2"), S("0.1")) == Tuple(S("20"), S("0"))
    assert divmod(S("0.1"), S("2")) == Tuple(S("0"), S("0.1"))
    assert divmod(S("2"), 2) == Tuple(S("1"), S("0"))
    assert divmod(2, S("2")) == Tuple(S("1"), S("0"))
    assert divmod(S("2"), 1.5) == Tuple(S("1"), S("0.5"))
    assert divmod(1.5, S("2")) == Tuple(S("0"), S("1.5"))
    assert divmod(0.3, S("2")) == Tuple(S("0"), S("0.3"))
    assert divmod(S("3/2"), S("3.5")) == Tuple(S("0"), S("3/2"))
    assert divmod(S("3.5"), S("3/2")) == Tuple(S("2"), S("0.5"))
    assert divmod(S("3/2"), S("1/3")) == Tuple(S("4"), Float("1/6"))
    assert divmod(S("1/3"), S("3/2")) == Tuple(S("0"), S("1/3"))
    assert divmod(S("3/2"), S("0.1")) == Tuple(S("15"), S("0"))
    assert divmod(S("0.1"), S("3/2")) == Tuple(S("0"), S("0.1"))
    assert divmod(S("3/2"), 2) == Tuple(S("0"), S("3/2"))
    assert divmod(2, S("3/2")) == Tuple(S("1"), S("0.5"))
    assert divmod(S("3/2"), 1.5) == Tuple(S("1"), S("0"))
    assert divmod(1.5, S("3/2")) == Tuple(S("1"), S("0"))
    assert divmod(S("3/2"), 0.3) == Tuple(S("5"), S("0"))
    assert divmod(0.3, S("3/2")) == Tuple(S("0"), S("0.3"))
    assert divmod(S("1/3"), S("3.5")) == Tuple(S("0"), S("1/3"))
    assert divmod(S("3.5"), S("0.1")) == Tuple(S("35"), S("0"))
    assert divmod(S("0.1"), S("3.5")) == Tuple(S("0"), S("0.1"))
    assert divmod(S("3.5"), 2) == Tuple(S("1"), S("1.5"))
    assert divmod(2, S("3.5")) == Tuple(S("0"), S("2"))
    assert divmod(S("3.5"), 1.5) == Tuple(S("2"), S("0.5"))
    assert divmod(1.5, S("3.5")) == Tuple(S("0"), S("1.5"))
    assert divmod(0.3, S("3.5")) == Tuple(S("0"), S("0.3"))
    assert divmod(S("0.1"), S("1/3")) == Tuple(S("0"), S("0.1"))
    assert divmod(S("1/3"), 2) == Tuple(S("0"), S("1/3"))
    assert divmod(2, S("1/3")) == Tuple(S("6"), S("0"))
    assert divmod(S("1/3"), 1.5) == Tuple(S("0"), S("1/3"))
    assert divmod(0.3, S("1/3")) == Tuple(S("0"), S("0.3"))
    assert divmod(S("0.1"), 2) == Tuple(S("0"), S("0.1"))
    assert divmod(2, S("0.1")) == Tuple(S("20"), S("0"))
    assert divmod(S("0.1"), 1.5) == Tuple(S("0"), S("0.1"))
    assert divmod(1.5, S("0.1")) == Tuple(S("15"), S("0"))
    assert divmod(S("0.1"), 0.3) == Tuple(S("0"), S("0.1"))

    assert str(divmod(S("2"), 0.3)) == '(6, 0.2)'
    assert str(divmod(S("3.5"), S("1/3"))) == '(10, 0.166666666666667)'
    assert str(divmod(S("3.5"), 0.3)) == '(11, 0.2)'
    assert str(divmod(S("1/3"), S("0.1"))) == '(3, 0.0333333333333333)'
    assert str(divmod(1.5, S("1/3"))) == '(4, 0.166666666666667)'
    assert str(divmod(S("1/3"), 0.3)) == '(1, 0.0333333333333333)'
    assert str(divmod(0.3, S("0.1"))) == '(2, 0.1)'

    assert divmod(-3, S(2)) == (-2, 1)
    assert divmod(S(-3), S(2)) == (-2, 1)
    assert divmod(S(-3), 2) == (-2, 1)


def test_igcd():
    assert igcd(0, 0) == 0
    assert igcd(0, 1) == 1
    assert igcd(1, 0) == 1
    assert igcd(0, 7) == 7
    assert igcd(7, 0) == 7
    assert igcd(7, 1) == 1
    assert igcd(1, 7) == 1
    assert igcd(-1, 0) == 1
    assert igcd(0, -1) == 1
    assert igcd(-1, -1) == 1
    assert igcd(-1, 7) == 1
    assert igcd(7, -1) == 1
    assert igcd(8, 2) == 2
    assert igcd(4, 8) == 4
    assert igcd(8, 16) == 8
    assert igcd(7, -3) == 1
    assert igcd(-7, 3) == 1
    assert igcd(-7, -3) == 1
    assert igcd(*[10, 20, 30]) == 10
    raises(ValueError, lambda: igcd(45.1, 30))
    raises(ValueError, lambda: igcd(45, 30.1))


def test_ilcm():
    assert ilcm(0, 0) == 0
    assert ilcm(1, 0) == 0
    assert ilcm(0, 1) == 0
    assert ilcm(1, 1) == 1
    assert ilcm(2, 1) == 2
    assert ilcm(8, 2) == 8
    assert ilcm(8, 6) == 24
    assert ilcm(8, 7) == 56
    assert ilcm(*[10, 20, 30]) == 60
    raises(ValueError, lambda: ilcm(8.1, 7))
    raises(ValueError, lambda: ilcm(8, 7.1))


def test_igcdex():
    assert igcdex(2, 3) == (-1, 1, 1)
    assert igcdex(10, 12) == (-1, 1, 2)
    assert igcdex(100, 2004) == (-20, 1, 4)


def _strictly_equal(a, b):
    return (a.p, a.q, type(a.p), type(a.q)) == \
           (b.p, b.q, type(b.p), type(b.q))


def _test_rational_new(cls):
    """
    Tests that are common between Integer and Rational.
    """
    assert cls(0) is S.Zero
    assert cls(1) is S.One
    assert cls(-1) is S.NegativeOne
    # These look odd, but are similar to int():
    assert cls('1') is S.One
    assert cls(u('-1')) is S.NegativeOne

    i = Integer(10)
    assert _strictly_equal(i, cls('10'))
    assert _strictly_equal(i, cls(u('10')))
    assert _strictly_equal(i, cls(long(10)))
    assert _strictly_equal(i, cls(i))

    raises(TypeError, lambda: cls(Symbol('x')))


def test_Integer_new():
    """
    Test for Integer constructor
    """
    _test_rational_new(Integer)

    assert _strictly_equal(Integer(0.9), S.Zero)
    assert _strictly_equal(Integer(10.5), Integer(10))
    raises(ValueError, lambda: Integer("10.5"))
    assert Integer(Rational('1.' + '9'*20)) == 1


def test_Rational_new():
    """"
    Test for Rational constructor
    """
    _test_rational_new(Rational)

    n1 = Rational(1, 2)
    assert n1 == Rational(Integer(1), 2)
    assert n1 == Rational(Integer(1), Integer(2))
    assert n1 == Rational(1, Integer(2))
    assert n1 == Rational(Rational(1, 2))
    assert 1 == Rational(n1, n1)
    assert Rational(3, 2) == Rational(Rational(1, 2), Rational(1, 3))
    assert Rational(3, 1) == Rational(1, Rational(1, 3))
    n3_4 = Rational(3, 4)
    assert Rational('3/4') == n3_4
    assert -Rational('-3/4') == n3_4
    assert Rational('.76').limit_denominator(4) == n3_4
    assert Rational(19, 25).limit_denominator(4) == n3_4
    assert Rational('19/25').limit_denominator(4) == n3_4
    assert Rational(1.0, 3) == Rational(1, 3)
    assert Rational(1, 3.0) == Rational(1, 3)
    assert Rational(Float(0.5)) == Rational(1, 2)
    assert Rational('1e2/1e-2') == Rational(10000)
    assert Rational(-1, 0) == S.NegativeInfinity
    assert Rational(1, 0) == S.Infinity
    raises(TypeError, lambda: Rational('3**3'))
    raises(TypeError, lambda: Rational('1/2 + 2/3'))

    # handle fractions.Fraction instances
    try:
        import fractions
        assert Rational(fractions.Fraction(1, 2)) == Rational(1, 2)
    except ImportError:
        pass


def test_Number_new():
    """"
    Test for Number constructor
    """
    # Expected behavior on numbers and strings
    assert Number(1) is S.One
    assert Number(2).__class__ is Integer
    assert Number(-622).__class__ is Integer
    assert Number(5, 3).__class__ is Rational
    assert Number(5.3).__class__ is Float
    assert Number('1') is S.One
    assert Number('2').__class__ is Integer
    assert Number('-622').__class__ is Integer
    assert Number('5/3').__class__ is Rational
    assert Number('5.3').__class__ is Float
    raises(ValueError, lambda: Number('cos'))
    raises(TypeError, lambda: Number(cos))
    a = Rational(3, 5)
    assert Number(a) is a  # Check idempotence on Numbers


def test_Rational_cmp():
    n1 = Rational(1, 4)
    n2 = Rational(1, 3)
    n3 = Rational(2, 4)
    n4 = Rational(2, -4)
    n5 = Rational(0)
    n6 = Rational(1)
    n7 = Rational(3)
    n8 = Rational(-3)

    assert n8 < n5
    assert n5 < n6
    assert n6 < n7
    assert n8 < n7
    assert n7 > n8
    assert (n1 + 1)**n2 < 2
    assert ((n1 + n6)/n7) < 1

    assert n4 < n3
    assert n2 < n3
    assert n1 < n2
    assert n3 > n1
    assert not n3 < n1
    assert not (Rational(-1) > 0)
    assert Rational(-1) < 0

    raises(TypeError, lambda: n1 < S.NaN)
    raises(TypeError, lambda: n1 <= S.NaN)
    raises(TypeError, lambda: n1 > S.NaN)
    raises(TypeError, lambda: n1 >= S.NaN)


def test_Float():
    def eq(a, b):
        t = Float("1.0E-15")
        return (-t < a - b < t)

    a = Float(2) ** Float(3)
    assert eq(a.evalf(), Float(8))
    assert eq((pi ** -1).evalf(), Float("0.31830988618379067"))
    a = Float(2) ** Float(4)
    assert eq(a.evalf(), Float(16))
    assert (S(.3) == S(.5)) is False
    x_str = Float((0, '13333333333333', -52, 53))
    x2_str = Float((0, '26666666666666', -53, 53))
    x_hex = Float((0, long(0x13333333333333), -52, 53))
    x_dec = Float((0, 5404319552844595, -52, 53))
    x2_hex = Float((0, long(0x13333333333333)*2, -53, 53))
    assert x_str == x_hex == x_dec == x2_hex == Float(1.2)
    # x2_str and 1.2 are superficially the same
    assert str(x2_str) == str(Float(1.2))
    # but are different at the mpf level
    assert Float(1.2)._mpf_ == (0, long(5404319552844595), -52, 53)
    assert x2_str._mpf_ == (0, long(10808639105689190), -53, 53)

    assert Float((0, long(0), -123, -1)) == Float('nan')
    assert Float((0, long(0), -456, -2)) == Float('inf') == Float('+inf')
    assert Float((1, long(0), -789, -3)) == Float('-inf')

    raises(ValueError, lambda: Float((0, 7, 1, 3), ''))

    assert Float('+inf').is_finite is False
    assert Float('+inf').is_negative is False
    assert Float('+inf').is_positive is True
    assert Float('+inf').is_infinite is True
    assert Float('+inf').is_zero is False

    assert Float('-inf').is_finite is False
    assert Float('-inf').is_negative is True
    assert Float('-inf').is_positive is False
    assert Float('-inf').is_infinite is True
    assert Float('-inf').is_zero is False

    assert Float('0.0').is_finite is True
    assert Float('0.0').is_negative is False
    assert Float('0.0').is_positive is False
    assert Float('0.0').is_infinite is False
    assert Float('0.0').is_zero is True

    # rationality properties
    assert Float(1).is_rational is None
    assert Float(1).is_irrational is None
    assert sqrt(2).n(15).is_rational is None
    assert sqrt(2).n(15).is_irrational is None

    # do not automatically evalf
    def teq(a):
        assert (a.evalf() == a) is False
        assert (a.evalf() != a) is True
        assert (a == a.evalf()) is False
        assert (a != a.evalf()) is True

    teq(pi)
    teq(2*pi)
    teq(cos(0.1, evaluate=False))

    # long integer
    i = 12345678901234567890
    assert same_and_same_prec(Float(12, ''), Float('12', ''))
    assert same_and_same_prec(Float(Integer(i), ''), Float(i, ''))
    assert same_and_same_prec(Float(i, ''), Float(str(i), 20))
    assert same_and_same_prec(Float(str(i)), Float(i, ''))
    assert same_and_same_prec(Float(i), Float(i, ''))

    # inexact floats (repeating binary = denom not multiple of 2)
    # cannot have precision greater than 15
    assert Float(.125, 22) == .125
    assert Float(2.0, 22) == 2
    assert float(Float('.12500000000000001', '')) == .125
    raises(ValueError, lambda: Float(.12500000000000001, ''))

    # allow spaces
    Float('123 456.123 456') == Float('123456.123456')
    Integer('123 456') == Integer('123456')
    Rational('123 456.123 456') == Rational('123456.123456')
    assert Float(' .3e2') == Float('0.3e2')

    # allow auto precision detection
    assert Float('.1', '') == Float(.1, 1)
    assert Float('.125', '') == Float(.125, 3)
    assert Float('.100', '') == Float(.1, 3)
    assert Float('2.0', '') == Float('2', 2)

    raises(ValueError, lambda: Float("12.3d-4", ""))
    raises(ValueError, lambda: Float(12.3, ""))
    raises(ValueError, lambda: Float('.'))
    raises(ValueError, lambda: Float('-.'))

    zero = Float('0.0')
    assert Float('-0') == zero
    assert Float('.0') == zero
    assert Float('-.0') == zero
    assert Float('-0.0') == zero
    assert Float(0.0) == zero
    assert Float(0) == zero
    assert Float(0, '') == Float('0', '')
    assert Float(1) == Float(1.0)
    assert Float(S.Zero) == zero
    assert Float(S.One) == Float(1.0)

    assert Float(decimal.Decimal('0.1'), 3) == Float('.1', 3)
    assert Float(decimal.Decimal('nan')) == S.NaN
    assert Float(decimal.Decimal('Infinity')) == S.Infinity
    assert Float(decimal.Decimal('-Infinity')) == S.NegativeInfinity

    assert '{0:.3f}'.format(Float(4.236622)) == '4.237'
    assert '{0:.35f}'.format(Float(pi.n(40), 40)) == '3.14159265358979323846264338327950288'


def test_Float_default_to_highprec_from_str():
    s = str(pi.evalf(128))
    assert same_and_same_prec(Float(s), Float(s, ''))


def test_Float_eval():
    a = Float(3.2)
    assert (a**2).is_Float


def test_Float_issue_2107():
    a = Float(0.1, 10)
    b = Float("0.1", 10)

    assert a - a == 0
    assert a + (-a) == 0
    assert S.Zero + a - a == 0
    assert S.Zero + a + (-a) == 0

    assert b - b == 0
    assert b + (-b) == 0
    assert S.Zero + b - b == 0
    assert S.Zero + b + (-b) == 0


def test_Infinity():
    assert oo != 1
    assert 1*oo == oo
    assert 1 != oo
    assert oo != -oo
    assert oo != Symbol("x")**3
    assert oo + 1 == oo
    assert 2 + oo == oo
    assert 3*oo + 2 == oo
    assert S.Half**oo == 0
    assert S.Half**(-oo) == oo
    assert -oo*3 == -oo
    assert oo + oo == oo
    assert -oo + oo*(-5) == -oo
    assert 1/oo == 0
    assert 1/(-oo) == 0
    assert 8/oo == 0
    assert oo % 2 == nan
    assert 2 % oo == nan
    assert oo/oo == nan
    assert oo/-oo == nan
    assert -oo/oo == nan
    assert -oo/-oo == nan
    assert oo - oo == nan
    assert oo - -oo == oo
    assert -oo - oo == -oo
    assert -oo - -oo == nan
    assert oo + -oo == nan
    assert -oo + oo == nan
    assert oo + oo == oo
    assert -oo + oo == nan
    assert oo + -oo == nan
    assert -oo + -oo == -oo
    assert oo*oo == oo
    assert -oo*oo == -oo
    assert oo*-oo == -oo
    assert -oo*-oo == oo
    assert oo/0 == oo
    assert -oo/0 == -oo
    assert 0/oo == 0
    assert 0/-oo == 0
    assert oo*0 == nan
    assert -oo*0 == nan
    assert 0*oo == nan
    assert 0*-oo == nan
    assert oo + 0 == oo
    assert -oo + 0 == -oo
    assert 0 + oo == oo
    assert 0 + -oo == -oo
    assert oo - 0 == oo
    assert -oo - 0 == -oo
    assert 0 - oo == -oo
    assert 0 - -oo == oo
    assert oo/2 == oo
    assert -oo/2 == -oo
    assert oo/-2 == -oo
    assert -oo/-2 == oo
    assert oo*2 == oo
    assert -oo*2 == -oo
    assert oo*-2 == -oo
    assert 2/oo == 0
    assert 2/-oo == 0
    assert -2/oo == 0
    assert -2/-oo == 0
    assert 2*oo == oo
    assert 2*-oo == -oo
    assert -2*oo == -oo
    assert -2*-oo == oo
    assert 2 + oo == oo
    assert 2 - oo == -oo
    assert -2 + oo == oo
    assert -2 - oo == -oo
    assert 2 + -oo == -oo
    assert 2 - -oo == oo
    assert -2 + -oo == -oo
    assert -2 - -oo == oo
    assert S(2) + oo == oo
    assert S(2) - oo == -oo
    assert oo/I == -oo*I
    assert -oo/I == oo*I
    assert oo*float(1) == Float('inf') and (oo*float(1)).is_Float
    assert -oo*float(1) == Float('-inf') and (-oo*float(1)).is_Float
    assert oo/float(1) == Float('inf') and (oo/float(1)).is_Float
    assert -oo/float(1) == Float('-inf') and (-oo/float(1)).is_Float
    assert oo*float(-1) == Float('-inf') and (oo*float(-1)).is_Float
    assert -oo*float(-1) == Float('inf') and (-oo*float(-1)).is_Float
    assert oo/float(-1) == Float('-inf') and (oo/float(-1)).is_Float
    assert -oo/float(-1) == Float('inf') and (-oo/float(-1)).is_Float
    assert oo + float(1) == Float('inf') and (oo + float(1)).is_Float
    assert -oo + float(1) == Float('-inf') and (-oo + float(1)).is_Float
    assert oo - float(1) == Float('inf') and (oo - float(1)).is_Float
    assert -oo - float(1) == Float('-inf') and (-oo - float(1)).is_Float
    assert float(1)*oo == Float('inf') and (float(1)*oo).is_Float
    assert float(1)*-oo == Float('-inf') and (float(1)*-oo).is_Float
    assert float(1)/oo == 0
    assert float(1)/-oo == 0
    assert float(-1)*oo == Float('-inf') and (float(-1)*oo).is_Float
    assert float(-1)*-oo == Float('inf') and (float(-1)*-oo).is_Float
    assert float(-1)/oo == 0
    assert float(-1)/-oo == 0
    assert float(1) + oo == Float('inf')
    assert float(1) + -oo == Float('-inf')
    assert float(1) - oo == Float('-inf')
    assert float(1) - -oo == Float('inf')

    assert Float('nan') == nan
    assert nan*1.0 == nan
    assert -1.0*nan == nan
    assert nan*oo == nan
    assert nan*-oo == nan
    assert nan/oo == nan
    assert nan/-oo == nan
    assert nan + oo == nan
    assert nan + -oo == nan
    assert nan - oo == nan
    assert nan - -oo == nan
    assert -oo * S.Zero == nan

    assert oo*nan == nan
    assert -oo*nan == nan
    assert oo/nan == nan
    assert -oo/nan == nan
    assert oo + nan == nan
    assert -oo + nan == nan
    assert oo - nan == nan
    assert -oo - nan == nan
    assert S.Zero * oo == nan
    assert oo.is_Rational is False
    assert isinstance(oo, Rational) is False

    assert S.One/oo == 0
    assert -S.One/oo == 0
    assert S.One/-oo == 0
    assert -S.One/-oo == 0
    assert S.One*oo == oo
    assert -S.One*oo == -oo
    assert S.One*-oo == -oo
    assert -S.One*-oo == oo
    assert S.One/nan == nan
    assert S.One - -oo == oo
    assert S.One + nan == nan
    assert S.One - nan == nan
    assert nan - S.One == nan
    assert nan/S.One == nan
    assert -oo - S.One == -oo


def test_Infinity_2():
    x = Symbol('x')
    assert oo*x != oo
    assert oo*(pi - 1) == oo
    assert oo*(1 - pi) == -oo

    assert (-oo)*x != -oo
    assert (-oo)*(pi - 1) == -oo
    assert (-oo)*(1 - pi) == oo

    assert (-1)**S.NaN is S.NaN
    assert oo - Float('inf') is S.NaN
    assert oo + Float('-inf') is S.NaN
    assert oo*0 is S.NaN
    assert oo/Float('inf') is S.NaN
    assert oo/Float('-inf') is S.NaN
    assert oo**S.NaN is S.NaN
    assert -oo + Float('inf') is S.NaN
    assert -oo - Float('-inf') is S.NaN
    assert -oo*S.NaN is S.NaN
    assert -oo*0 is S.NaN
    assert -oo/Float('inf') is S.NaN
    assert -oo/Float('-inf') is S.NaN
    assert -oo/S.NaN is S.NaN
    assert abs(-oo) == oo
    assert all((-oo)**i is S.NaN for i in (oo, -oo, S.NaN))
    assert (-oo)**3 == -oo
    assert (-oo)**2 == oo
    assert abs(S.ComplexInfinity) == oo


def test_Mul_Infinity_Zero():
    assert 0*Float('inf') == nan
    assert 0*Float('-inf') == nan
    assert 0*Float('inf') == nan
    assert 0*Float('-inf') == nan
    assert Float('inf')*0 == nan
    assert Float('-inf')*0 == nan
    assert Float('inf')*0 == nan
    assert Float('-inf')*0 == nan
    assert Float(0)*Float('inf') == nan
    assert Float(0)*Float('-inf') == nan
    assert Float(0)*Float('inf') == nan
    assert Float(0)*Float('-inf') == nan
    assert Float('inf')*Float(0) == nan
    assert Float('-inf')*Float(0) == nan
    assert Float('inf')*Float(0) == nan
    assert Float('-inf')*Float(0) == nan


def test_Div_By_Zero():
    assert 1/S(0) == zoo
    assert 1/Float(0) == Float('inf')
    assert 0/S(0) == nan
    assert 0/Float(0) == nan
    assert S(0)/0 == nan
    assert Float(0)/0 == nan
    assert -1/S(0) == zoo
    assert -1/Float(0) == Float('-inf')


def test_Infinity_inequations():
    assert oo > pi
    assert not (oo < pi)
    assert exp(-3) < oo

    assert Float('+inf') > pi
    assert not (Float('+inf') < pi)
    assert exp(-3) < Float('+inf')

    raises(TypeError, lambda: oo < I)
    raises(TypeError, lambda: oo <= I)
    raises(TypeError, lambda: oo > I)
    raises(TypeError, lambda: oo >= I)
    raises(TypeError, lambda: -oo < I)
    raises(TypeError, lambda: -oo <= I)
    raises(TypeError, lambda: -oo > I)
    raises(TypeError, lambda: -oo >= I)

    raises(TypeError, lambda: I < oo)
    raises(TypeError, lambda: I <= oo)
    raises(TypeError, lambda: I > oo)
    raises(TypeError, lambda: I >= oo)
    raises(TypeError, lambda: I < -oo)
    raises(TypeError, lambda: I <= -oo)
    raises(TypeError, lambda: I > -oo)
    raises(TypeError, lambda: I >= -oo)

    assert oo > -oo and oo >= -oo
    assert (oo < -oo) == False and (oo <= -oo) == False
    assert -oo < oo and -oo <= oo
    assert (-oo > oo) == False and (-oo >= oo) == False

    assert (oo < oo) == False  # issue 7775
    assert (oo > oo) == False
    assert (-oo > -oo) == False and (-oo < -oo) == False
    assert oo >= oo and oo <= oo and -oo >= -oo and -oo <= -oo

    x = Symbol('x')
    b = Symbol('b', finite=True, real=True)
    assert (x < oo) == Lt(x, oo)  # issue 7775
    assert b < oo and b > -oo and b <= oo and b >= -oo
    assert oo > b and oo >= b and (oo < b) == False and (oo <= b) == False
    assert (-oo > b) == False and (-oo >= b) == False and -oo < b and -oo <= b
    assert (oo < x) == Lt(oo, x) and (oo > x) == Gt(oo, x)
    assert (oo <= x) == Le(oo, x) and (oo >= x) == Ge(oo, x)
    assert (-oo < x) == Lt(-oo, x) and (-oo > x) == Gt(-oo, x)
    assert (-oo <= x) == Le(-oo, x) and (-oo >= x) == Ge(-oo, x)


def test_NaN():
    assert nan == nan
    assert nan != 1
    assert 1*nan == nan
    assert 1 != nan
    assert nan == -nan
    assert oo != Symbol("x")**3
    assert nan + 1 == nan
    assert 2 + nan == nan
    assert 3*nan + 2 == nan
    assert -nan*3 == nan
    assert nan + nan == nan
    assert -nan + nan*(-5) == nan
    assert 1/nan == nan
    assert 1/(-nan) == nan
    assert 8/nan == nan
    raises(TypeError, lambda: nan > 0)
    raises(TypeError, lambda: nan < 0)
    raises(TypeError, lambda: nan >= 0)
    raises(TypeError, lambda: nan <= 0)
    raises(TypeError, lambda: 0 < nan)
    raises(TypeError, lambda: 0 > nan)
    raises(TypeError, lambda: 0 <= nan)
    raises(TypeError, lambda: 0 >= nan)
    assert S.One + nan == nan
    assert S.One - nan == nan
    assert S.One*nan == nan
    assert S.One/nan == nan
    assert nan - S.One == nan
    assert nan*S.One == nan
    assert nan + S.One == nan
    assert nan/S.One == nan
    assert nan**0 == 1  # as per IEEE 754
    assert 1**nan == nan # IEEE 754 is not the best choice for symbolic work
    # test Pow._eval_power's handling of NaN
    assert Pow(nan, 0, evaluate=False)**2 == 1


def test_special_numbers():
    assert isinstance(S.NaN, Number) is True
    assert isinstance(S.Infinity, Number) is True
    assert isinstance(S.NegativeInfinity, Number) is True

    assert S.NaN.is_number is True
    assert S.Infinity.is_number is True
    assert S.NegativeInfinity.is_number is True
    assert S.ComplexInfinity.is_number is True

    assert isinstance(S.NaN, Rational) is False
    assert isinstance(S.Infinity, Rational) is False
    assert isinstance(S.NegativeInfinity, Rational) is False

    assert S.NaN.is_rational is not True
    assert S.Infinity.is_rational is not True
    assert S.NegativeInfinity.is_rational is not True


def test_powers():
    assert integer_nthroot(1, 2) == (1, True)
    assert integer_nthroot(1, 5) == (1, True)
    assert integer_nthroot(2, 1) == (2, True)
    assert integer_nthroot(2, 2) == (1, False)
    assert integer_nthroot(2, 5) == (1, False)
    assert integer_nthroot(4, 2) == (2, True)
    assert integer_nthroot(123**25, 25) == (123, True)
    assert integer_nthroot(123**25 + 1, 25) == (123, False)
    assert integer_nthroot(123**25 - 1, 25) == (122, False)
    assert integer_nthroot(1, 1) == (1, True)
    assert integer_nthroot(0, 1) == (0, True)
    assert integer_nthroot(0, 3) == (0, True)
    assert integer_nthroot(10000, 1) == (10000, True)
    assert integer_nthroot(4, 2) == (2, True)
    assert integer_nthroot(16, 2) == (4, True)
    assert integer_nthroot(26, 2) == (5, False)
    assert integer_nthroot(1234567**7, 7) == (1234567, True)
    assert integer_nthroot(1234567**7 + 1, 7) == (1234567, False)
    assert integer_nthroot(1234567**7 - 1, 7) == (1234566, False)
    b = 25**1000
    assert integer_nthroot(b, 1000) == (25, True)
    assert integer_nthroot(b + 1, 1000) == (25, False)
    assert integer_nthroot(b - 1, 1000) == (24, False)
    c = 10**400
    c2 = c**2
    assert integer_nthroot(c2, 2) == (c, True)
    assert integer_nthroot(c2 + 1, 2) == (c, False)
    assert integer_nthroot(c2 - 1, 2) == (c - 1, False)
    assert integer_nthroot(2, 10**10) == (1, False)

    p, r = integer_nthroot(int(factorial(10000)), 100)
    assert p % (10**10) == 5322420655
    assert not r

    # Test that this is fast
    assert integer_nthroot(2, 10**10) == (1, False)


def test_integer_nthroot_overflow():
    assert integer_nthroot(10**(50*50), 50) == (10**50, True)
    assert integer_nthroot(10**100000, 10000) == (10**10, True)


def test_powers_Integer():
    """Test Integer._eval_power"""
    # check infinity
    assert S(1) ** S.Infinity == S.NaN
    assert S(-1)** S.Infinity == S.NaN
    assert S(2) ** S.Infinity == S.Infinity
    assert S(-2)** S.Infinity == S.Infinity + S.Infinity * S.ImaginaryUnit
    assert S(0) ** S.Infinity == 0

    # check Nan
    assert S(1) ** S.NaN == S.NaN
    assert S(-1) ** S.NaN == S.NaN

    # check for exact roots
    assert S(-1) ** Rational(6, 5) == - (-1)**(S(1)/5)
    assert sqrt(S(4)) == 2
    assert sqrt(S(-4)) == I * 2
    assert S(16) ** Rational(1, 4) == 2
    assert S(-16) ** Rational(1, 4) == 2 * (-1)**Rational(1, 4)
    assert S(9) ** Rational(3, 2) == 27
    assert S(-9) ** Rational(3, 2) == -27*I
    assert S(27) ** Rational(2, 3) == 9
    assert S(-27) ** Rational(2, 3) == 9 * (S(-1) ** Rational(2, 3))
    assert (-2) ** Rational(-2, 1) == Rational(1, 4)

    # not exact roots
    assert sqrt(-3) == I*sqrt(3)
    assert (3) ** (S(3)/2) == 3 * sqrt(3)
    assert (-3) ** (S(3)/2) == - 3 * sqrt(-3)
    assert (-3) ** (S(5)/2) == 9 * I * sqrt(3)
    assert (-3) ** (S(7)/2) == - I * 27 * sqrt(3)
    assert (2) ** (S(3)/2) == 2 * sqrt(2)
    assert (2) ** (S(-3)/2) == sqrt(2) / 4
    assert (81) ** (S(2)/3) == 9 * (S(3) ** (S(2)/3))
    assert (-81) ** (S(2)/3) == 9 * (S(-3) ** (S(2)/3))
    assert (-3) ** Rational(-7, 3) == \
        -(-1)**Rational(2, 3)*3**Rational(2, 3)/27
    assert (-3) ** Rational(-2, 3) == \
        -(-1)**Rational(1, 3)*3**Rational(1, 3)/3

    # join roots
    assert sqrt(6) + sqrt(24) == 3*sqrt(6)
    assert sqrt(2) * sqrt(3) == sqrt(6)

    # separate symbols & constansts
    x = Symbol("x")
    assert sqrt(49 * x) == 7 * sqrt(x)
    assert sqrt((3 - sqrt(pi)) ** 2) == 3 - sqrt(pi)

    # check that it is fast for big numbers
    assert (2**64 + 1) ** Rational(4, 3)
    assert (2**64 + 1) ** Rational(17, 25)

    # negative rational power and negative base
    assert (-3) ** Rational(-7, 3) == \
        -(-1)**Rational(2, 3)*3**Rational(2, 3)/27
    assert (-3) ** Rational(-2, 3) == \
        -(-1)**Rational(1, 3)*3**Rational(1, 3)/3

    assert S(1234).factors() == {617: 1, 2: 1}
    assert Rational(2*3, 3*5*7).factors() == {2: 1, 5: -1, 7: -1}

    # test that eval_power factors numbers bigger than
    # the current limit in factor_trial_division (2**15)
    from sympy import nextprime
    n = nextprime(2**15)
    assert sqrt(n**2) == n
    assert sqrt(n**3) == n*sqrt(n)
    assert sqrt(4*n) == 2*sqrt(n)

    # check that factors of base with powers sharing gcd with power are removed
    assert (2**4*3)**Rational(1, 6) == 2**Rational(2, 3)*3**Rational(1, 6)
    assert (2**4*3)**Rational(5, 6) == 8*2**Rational(1, 3)*3**Rational(5, 6)

    # check that bases sharing a gcd are exptracted
    assert 2**Rational(1, 3)*3**Rational(1, 4)*6**Rational(1, 5) == \
        2**Rational(8, 15)*3**Rational(9, 20)
    assert sqrt(8)*24**Rational(1, 3)*6**Rational(1, 5) == \
        4*2**Rational(7, 10)*3**Rational(8, 15)
    assert sqrt(8)*(-24)**Rational(1, 3)*(-6)**Rational(1, 5) == \
        4*(-3)**Rational(8, 15)*2**Rational(7, 10)
    assert 2**Rational(1, 3)*2**Rational(8, 9) == 2*2**Rational(2, 9)
    assert 2**Rational(2, 3)*6**Rational(1, 3) == 2*3**Rational(1, 3)
    assert 2**Rational(2, 3)*6**Rational(8, 9) == \
        2*2**Rational(5, 9)*3**Rational(8, 9)
    assert (-2)**Rational(2, S(3))*(-4)**Rational(1, S(3)) == -2*2**Rational(1, 3)
    assert 3*Pow(3, 2, evaluate=False) == 3**3
    assert 3*Pow(3, -1/S(3), evaluate=False) == 3**(2/S(3))
    assert (-2)**(1/S(3))*(-3)**(1/S(4))*(-5)**(5/S(6)) == \
        -(-1)**Rational(5, 12)*2**Rational(1, 3)*3**Rational(1, 4) * \
        5**Rational(5, 6)

    assert Integer(-2)**Symbol('', even=True) == \
        Integer(2)**Symbol('', even=True)
    assert (-1)**Float(.5) == 1.0*I


def test_powers_Rational():
    """Test Rational._eval_power"""
    # check infinity
    assert Rational(1, 2) ** S.Infinity == 0
    assert Rational(3, 2) ** S.Infinity == S.Infinity
    assert Rational(-1, 2) ** S.Infinity == 0
    assert Rational(-3, 2) ** S.Infinity == \
        S.Infinity + S.Infinity * S.ImaginaryUnit

    # check Nan
    assert Rational(3, 4) ** S.NaN == S.NaN
    assert Rational(-2, 3) ** S.NaN == S.NaN

    # exact roots on numerator
    assert sqrt(Rational(4, 3)) == 2 * sqrt(3) / 3
    assert Rational(4, 3) ** Rational(3, 2) == 8 * sqrt(3) / 9
    assert sqrt(Rational(-4, 3)) == I * 2 * sqrt(3) / 3
    assert Rational(-4, 3) ** Rational(3, 2) == - I * 8 * sqrt(3) / 9
    assert Rational(27, 2) ** Rational(1, 3) == 3 * (2 ** Rational(2, 3)) / 2
    assert Rational(5**3, 8**3) ** Rational(4, 3) == Rational(5**4, 8**4)

    # exact root on denominator
    assert sqrt(Rational(1, 4)) == Rational(1, 2)
    assert sqrt(Rational(1, -4)) == I * Rational(1, 2)
    assert sqrt(Rational(3, 4)) == sqrt(3) / 2
    assert sqrt(Rational(3, -4)) == I * sqrt(3) / 2
    assert Rational(5, 27) ** Rational(1, 3) == (5 ** Rational(1, 3)) / 3

    # not exact roots
    assert sqrt(Rational(1, 2)) == sqrt(2) / 2
    assert sqrt(Rational(-4, 7)) == I * sqrt(Rational(4, 7))
    assert Rational(-3, 2)**Rational(-7, 3) == \
        -4*(-1)**Rational(2, 3)*2**Rational(1, 3)*3**Rational(2, 3)/27
    assert Rational(-3, 2)**Rational(-2, 3) == \
        -(-1)**Rational(1, 3)*2**Rational(2, 3)*3**Rational(1, 3)/3

    # negative integer power and negative rational base
    assert Rational(-2, 3) ** Rational(-2, 1) == Rational(9, 4)

    a = Rational(1, 10)
    assert a**Float(a, 2) == Float(a, 2)**Float(a, 2)
    assert Rational(-2, 3)**Symbol('', even=True) == \
        Rational(2, 3)**Symbol('', even=True)


def test_powers_Float():
    assert str((S('-1/10')**S('3/10')).n()) == str(Float(-.1)**(.3))


def test_abs1():
    assert Rational(1, 6) != Rational(-1, 6)
    assert abs(Rational(1, 6)) == abs(Rational(-1, 6))


def test_accept_int():
    assert Float(4) == 4


def test_dont_accept_str():
    assert Float("0.2") != "0.2"
    assert not (Float("0.2") == "0.2")


def test_int():
    a = Rational(5)
    assert int(a) == 5
    a = Rational(9, 10)
    assert int(a) == int(-a) == 0
    assert 1/(-1)**Rational(2, 3) == -(-1)**Rational(1, 3)
    assert int(pi) == 3
    assert int(E) == 2
    assert int(GoldenRatio) == 1

def test_long():
    a = Rational(5)
    assert long(a) == 5
    a = Rational(9, 10)
    assert long(a) == long(-a) == 0
    a = Integer(2**100)
    assert long(a) == a
    assert long(pi) == 3
    assert long(E) == 2
    assert long(GoldenRatio) == 1

def test_real_bug():
    x = Symbol("x")
    assert str(2.0*x*x) in ["(2.0*x)*x", "2.0*x**2", "2.00000000000000*x**2"]
    assert str(2.1*x*x) != "(2.0*x)*x"


def test_bug_sqrt():
    assert ((sqrt(Rational(2)) + 1)*(sqrt(Rational(2)) - 1)).expand() == 1


def test_pi_Pi():
    "Test that pi (instance) is imported, but Pi (class) is not"
    from sympy import pi
    with raises(ImportError):
        from sympy import Pi


def test_no_len():
    # there should be no len for numbers
    raises(TypeError, lambda: len(Rational(2)))
    raises(TypeError, lambda: len(Rational(2, 3)))
    raises(TypeError, lambda: len(Integer(2)))


def test_issue_3321():
    assert sqrt(Rational(1, 5)) == sqrt(Rational(1, 5))
    assert 5 * sqrt(Rational(1, 5)) == sqrt(5)


def test_issue_3692():
    assert ((-1)**Rational(1, 6)).expand(complex=True) == I/2 + sqrt(3)/2
    assert ((-5)**Rational(1, 6)).expand(complex=True) == \
        5**Rational(1, 6)*I/2 + 5**Rational(1, 6)*sqrt(3)/2
    assert ((-64)**Rational(1, 6)).expand(complex=True) == I + sqrt(3)


def test_issue_3423():
    x = Symbol("x")
    assert sqrt(x - 1).as_base_exp() == (x - 1, S.Half)
    assert sqrt(x - 1) != I*sqrt(1 - x)


def test_issue_3449():
    x = Symbol("x")
    assert sqrt(x - 1).subs(x, 5) == 2


def test_Integer_factors():
    def F(i):
        return Integer(i).factors()

    assert F(1) == {1: 1}
    assert F(2) == {2: 1}
    assert F(3) == {3: 1}
    assert F(4) == {2: 2}
    assert F(5) == {5: 1}
    assert F(6) == {2: 1, 3: 1}
    assert F(7) == {7: 1}
    assert F(8) == {2: 3}
    assert F(9) == {3: 2}
    assert F(10) == {2: 1, 5: 1}
    assert F(11) == {11: 1}
    assert F(12) == {2: 2, 3: 1}
    assert F(13) == {13: 1}
    assert F(14) == {2: 1, 7: 1}
    assert F(15) == {3: 1, 5: 1}
    assert F(16) == {2: 4}
    assert F(17) == {17: 1}
    assert F(18) == {2: 1, 3: 2}
    assert F(19) == {19: 1}
    assert F(20) == {2: 2, 5: 1}
    assert F(21) == {3: 1, 7: 1}
    assert F(22) == {2: 1, 11: 1}
    assert F(23) == {23: 1}
    assert F(24) == {2: 3, 3: 1}
    assert F(25) == {5: 2}
    assert F(26) == {2: 1, 13: 1}
    assert F(27) == {3: 3}
    assert F(28) == {2: 2, 7: 1}
    assert F(29) == {29: 1}
    assert F(30) == {2: 1, 3: 1, 5: 1}
    assert F(31) == {31: 1}
    assert F(32) == {2: 5}
    assert F(33) == {3: 1, 11: 1}
    assert F(34) == {2: 1, 17: 1}
    assert F(35) == {5: 1, 7: 1}
    assert F(36) == {2: 2, 3: 2}
    assert F(37) == {37: 1}
    assert F(38) == {2: 1, 19: 1}
    assert F(39) == {3: 1, 13: 1}
    assert F(40) == {2: 3, 5: 1}
    assert F(41) == {41: 1}
    assert F(42) == {2: 1, 3: 1, 7: 1}
    assert F(43) == {43: 1}
    assert F(44) == {2: 2, 11: 1}
    assert F(45) == {3: 2, 5: 1}
    assert F(46) == {2: 1, 23: 1}
    assert F(47) == {47: 1}
    assert F(48) == {2: 4, 3: 1}
    assert F(49) == {7: 2}
    assert F(50) == {2: 1, 5: 2}
    assert F(51) == {3: 1, 17: 1}


def test_Rational_factors():
    def F(p, q, visual=None):
        return Rational(p, q).factors(visual=visual)

    assert F(2, 3) == {2: 1, 3: -1}
    assert F(2, 9) == {2: 1, 3: -2}
    assert F(2, 15) == {2: 1, 3: -1, 5: -1}
    assert F(6, 10) == {3: 1, 5: -1}
    assert str(F(12, 1, visual=True)) == '2**2*3**1'
    assert str(F(1, 1, visual=True)) == '1'
    assert str(F(25, 14, visual=True)) == '5**2/(2*7)'
    assert str(F(-25, 14*9, visual=True)) == '-5**2/(2*3**2*7)'


def test_issue_4107():
    assert pi*(E + 10) + pi*(-E - 10) != 0
    assert pi*(E + 10**10) + pi*(-E - 10**10) != 0
    assert pi*(E + 10**20) + pi*(-E - 10**20) != 0
    assert pi*(E + 10**80) + pi*(-E - 10**80) != 0

    assert (pi*(E + 10) + pi*(-E - 10)).expand() == 0
    assert (pi*(E + 10**10) + pi*(-E - 10**10)).expand() == 0
    assert (pi*(E + 10**20) + pi*(-E - 10**20)).expand() == 0
    assert (pi*(E + 10**80) + pi*(-E - 10**80)).expand() == 0


def test_IntegerInteger():
    a = Integer(4)
    b = Integer(a)

    assert a == b


def test_Rational_gcd_lcm_cofactors():
    assert Integer(4).gcd(2) == Integer(2)
    assert Integer(4).lcm(2) == Integer(4)
    assert Integer(4).gcd(Integer(2)) == Integer(2)
    assert Integer(4).lcm(Integer(2)) == Integer(4)

    assert Integer(4).gcd(3) == Integer(1)
    assert Integer(4).lcm(3) == Integer(12)
    assert Integer(4).gcd(Integer(3)) == Integer(1)
    assert Integer(4).lcm(Integer(3)) == Integer(12)

    assert Rational(4, 3).gcd(2) == Rational(2, 3)
    assert Rational(4, 3).lcm(2) == Integer(4)
    assert Rational(4, 3).gcd(Integer(2)) == Rational(2, 3)
    assert Rational(4, 3).lcm(Integer(2)) == Integer(4)

    assert Integer(4).gcd(Rational(2, 9)) == Rational(2, 9)
    assert Integer(4).lcm(Rational(2, 9)) == Integer(4)

    assert Rational(4, 3).gcd(Rational(2, 9)) == Rational(2, 9)
    assert Rational(4, 3).lcm(Rational(2, 9)) == Rational(4, 3)
    assert Rational(4, 5).gcd(Rational(2, 9)) == Rational(2, 45)
    assert Rational(4, 5).lcm(Rational(2, 9)) == Integer(4)

    assert Integer(4).cofactors(2) == (Integer(2), Integer(2), Integer(1))
    assert Integer(4).cofactors(Integer(2)) == \
        (Integer(2), Integer(2), Integer(1))

    assert Integer(4).gcd(Float(2.0)) == S.One
    assert Integer(4).lcm(Float(2.0)) == Float(8.0)
    assert Integer(4).cofactors(Float(2.0)) == (S.One, Integer(4), Float(2.0))

    assert Rational(1, 2).gcd(Float(2.0)) == S.One
    assert Rational(1, 2).lcm(Float(2.0)) == Float(1.0)
    assert Rational(1, 2).cofactors(Float(2.0)) == \
        (S.One, Rational(1, 2), Float(2.0))


def test_Float_gcd_lcm_cofactors():
    assert Float(2.0).gcd(Integer(4)) == S.One
    assert Float(2.0).lcm(Integer(4)) == Float(8.0)
    assert Float(2.0).cofactors(Integer(4)) == (S.One, Float(2.0), Integer(4))

    assert Float(2.0).gcd(Rational(1, 2)) == S.One
    assert Float(2.0).lcm(Rational(1, 2)) == Float(1.0)
    assert Float(2.0).cofactors(Rational(1, 2)) == \
        (S.One, Float(2.0), Rational(1, 2))


def test_issue_4611():
    assert abs(pi._evalf(50) - 3.14159265358979) < 1e-10
    assert abs(E._evalf(50) - 2.71828182845905) < 1e-10
    assert abs(Catalan._evalf(50) - 0.915965594177219) < 1e-10
    assert abs(EulerGamma._evalf(50) - 0.577215664901533) < 1e-10
    assert abs(GoldenRatio._evalf(50) - 1.61803398874989) < 1e-10
    x = Symbol("x")
    assert (pi + x).evalf() == pi.evalf() + x
    assert (E + x).evalf() == E.evalf() + x
    assert (Catalan + x).evalf() == Catalan.evalf() + x
    assert (EulerGamma + x).evalf() == EulerGamma.evalf() + x
    assert (GoldenRatio + x).evalf() == GoldenRatio.evalf() + x


def test_conversion_to_mpmath():
    assert mpmath.mpmathify(Integer(1)) == mpmath.mpf(1)
    assert mpmath.mpmathify(Rational(1, 2)) == mpmath.mpf(0.5)
    assert mpmath.mpmathify(Float('1.23', 15)) == mpmath.mpf('1.23')


def test_relational():
    # real
    x = S(.1)
    assert (x != cos) is True
    assert (x == cos) is False

    # rational
    x = Rational(1, 3)
    assert (x != cos) is True
    assert (x == cos) is False

    # integer defers to rational so these tests are omitted

    # number symbol
    x = pi
    assert (x != cos) is True
    assert (x == cos) is False


def test_Integer_as_index():
    assert 'hello'[Integer(2):] == 'llo'


def test_Rational_int():
    assert int( Rational(7, 5)) == 1
    assert int( Rational(1, 2)) == 0
    assert int(-Rational(1, 2)) == 0
    assert int(-Rational(7, 5)) == -1


def test_zoo():
    b = Symbol('b', finite=True)
    nz = Symbol('nz', nonzero=True)
    p = Symbol('p', positive=True)
    n = Symbol('n', negative=True)
    im = Symbol('i', imaginary=True)
    c = Symbol('c', complex=True)
    pb = Symbol('pb', positive=True, finite=True)
    nb = Symbol('nb', negative=True, finite=True)
    imb = Symbol('ib', imaginary=True, finite=True)
    for i in [I, S.Infinity, S.NegativeInfinity, S.Zero, S.One, S.Pi, S.Half, S(3), log(3),
              b, nz, p, n, im, pb, nb, imb, c]:
        if i.is_finite and (i.is_real or i.is_imaginary):
            assert i + zoo is zoo
            assert i - zoo is zoo
            assert zoo + i is zoo
            assert zoo - i is zoo
        elif i.is_finite is not False:
            assert (i + zoo).is_Add
            assert (i - zoo).is_Add
            assert (zoo + i).is_Add
            assert (zoo - i).is_Add
        else:
            assert (i + zoo) is S.NaN
            assert (i - zoo) is S.NaN
            assert (zoo + i) is S.NaN
            assert (zoo - i) is S.NaN

        if fuzzy_not(i.is_zero) and (i.is_real or i.is_imaginary):
            assert i*zoo is zoo
            assert zoo*i is zoo
        elif i.is_zero:
            assert i*zoo is S.NaN
            assert zoo*i is S.NaN
        else:
            assert (i*zoo).is_Mul
            assert (zoo*i).is_Mul

        if fuzzy_not((1/i).is_zero) and (i.is_real or i.is_imaginary):
            assert zoo/i is zoo
        elif (1/i).is_zero:
            assert zoo/i is S.NaN
        elif i.is_zero:
            assert zoo/i is zoo
        else:
            assert (zoo/i).is_Mul

    assert (I*oo).is_Mul  # allow directed infinity
    assert zoo + zoo is S.NaN
    assert zoo * zoo is zoo
    assert zoo - zoo is S.NaN
    assert zoo/zoo is S.NaN
    assert zoo**zoo is S.NaN
    assert zoo**0 is S.One
    assert zoo**2 is zoo
    assert 1/zoo is S.Zero

    assert Mul.flatten([S(-1), oo, S(0)]) == ([S.NaN], [], None)


def test_issue_4122():
    x = Symbol('x', nonpositive=True)
    assert (oo + x).is_Add
    x = Symbol('x', finite=True)
    assert (oo + x).is_Add  # x could be imaginary
    x = Symbol('x', nonnegative=True)
    assert oo + x == oo
    x = Symbol('x', finite=True, real=True)
    assert oo + x == oo

    # similarily for negative infinity
    x = Symbol('x', nonnegative=True)
    assert (-oo + x).is_Add
    x = Symbol('x', finite=True)
    assert (-oo + x).is_Add
    x = Symbol('x', nonpositive=True)
    assert -oo + x == -oo
    x = Symbol('x', finite=True, real=True)
    assert -oo + x == -oo


def test_GoldenRatio_expand():
    assert GoldenRatio.expand(func=True) == S.Half + sqrt(5)/2


def test_as_content_primitive():
    assert S.Zero.as_content_primitive() == (1, 0)
    assert S.Half.as_content_primitive() == (S.Half, 1)
    assert (-S.Half).as_content_primitive() == (S.Half, -1)
    assert S(3).as_content_primitive() == (3, 1)
    assert S(3.1).as_content_primitive() == (1, 3.1)


def test_hashing_sympy_integers():
    # Test for issue 5072
    assert set([Integer(3)]) == set([int(3)])
    assert hash(Integer(4)) == hash(int(4))


def test_issue_4172():
    assert int((E**100).round()) == \
        26881171418161354484126255515800135873611119
    assert int((pi**100).round()) == \
        51878483143196131920862615246303013562686760680406
    assert int((Rational(1)/EulerGamma**100).round()) == \
        734833795660954410469466


@XFAIL
def test_mpmath_issues():
    from mpmath.libmp.libmpf import _normalize
    import mpmath.libmp as mlib
    rnd = mlib.round_nearest
    mpf = (0, long(0), -123, -1, 53, rnd)  # nan
    assert _normalize(mpf, 53) != (0, long(0), 0, 0)
    mpf = (0, long(0), -456, -2, 53, rnd)  # +inf
    assert _normalize(mpf, 53) != (0, long(0), 0, 0)
    mpf = (1, long(0), -789, -3, 53, rnd)  # -inf
    assert _normalize(mpf, 53) != (0, long(0), 0, 0)

    from mpmath.libmp.libmpf import fnan
    assert mlib.mpf_eq(fnan, fnan)


def test_Catalan_EulerGamma_prec():
    n = GoldenRatio
    f = Float(n.n(), 5)
    assert f._mpf_ == (0, long(212079), -17, 18)
    assert f._prec == 20
    assert n._as_mpf_val(20) == f._mpf_

    n = EulerGamma
    f = Float(n.n(), 5)
    assert f._mpf_ == (0, long(302627), -19, 19)
    assert f._prec == 20
    assert n._as_mpf_val(20) == f._mpf_


def test_Float_eq():
    assert Float(.12, 3) != Float(.12, 4)
    assert Float(.12, 3) == .12
    assert 0.12 == Float(.12, 3)
    assert Float('.12', 22) != .12


def test_int_NumberSymbols():
    assert [int(i) for i in [pi, EulerGamma, E, GoldenRatio, Catalan]] == \
        [3, 0, 2, 1, 0]


def test_issue_6640():
    from mpmath.libmp.libmpf import finf, fninf
    # fnan is not included because Float no longer returns fnan,
    # but otherwise, the same sort of test could apply
    assert Float(finf).is_zero is False
    assert Float(fninf).is_zero is False
    assert bool(Float(0)) is False


def test_issue_6349():
    assert Float('23.e3', '')._prec == 10
    assert Float('23e3', '')._prec == 20
    assert Float('23000', '')._prec == 20
    assert Float('-23000', '')._prec == 20

def test_mpf_norm():
    assert mpf_norm((1, 0, 1, 0), 10) == mpf('0')._mpf_
    assert Float._new((1, 0, 1, 0), 10)._mpf_ == mpf('0')._mpf_

def test_latex():
    assert latex(pi) == r"\pi"
    assert latex(E) == r"e"
    assert latex(GoldenRatio) == r"\phi"
    assert latex(EulerGamma) == r"\gamma"
    assert latex(oo) == r"\infty"
    assert latex(-oo) == r"-\infty"
    assert latex(zoo) == r"\tilde{\infty}"
    assert latex(nan) == r"\mathrm{NaN}"
    assert latex(I) == r"i"


def test_issue_7742():
    assert -oo % 1 == nan


def test_simplify_AlgebraicNumber():
    A = AlgebraicNumber
    e = 3**(S(1)/6)*(3 + (135 + 78*sqrt(3))**(S(2)/3))/(45 + 26*sqrt(3))**(S(1)/3)
    assert simplify(A(e)) == A(12)  # wester test_C20

    e = (41 + 29*sqrt(2))**(S(1)/5)
    assert simplify(A(e)) == A(1 + sqrt(2))  # wester test_C21

    e = (3 + 4*I)**(Rational(3, 2))
    assert simplify(A(e)) == A(2 + 11*I)  # issue 4401


def test_Float_idempotence():
    x = Float('1.23', '')
    y = Float(x)
    z = Float(x, 15)
    assert same_and_same_prec(y, x)
    assert not same_and_same_prec(z, x)
    x = Float(10**20)
    y = Float(x)
    z = Float(x, 15)
    assert same_and_same_prec(y, x)
    assert not same_and_same_prec(z, x)


def test_comp():
    # sqrt(2) = 1.414213 5623730950...
    a = sqrt(2).n(7)
    assert comp(a, 1.41421346) is False
    assert comp(a, 1.41421347)
    assert comp(a, 1.41421366)
    assert comp(a, 1.41421367) is False
    assert comp(sqrt(2).n(2), '1.4')
    assert comp(sqrt(2).n(2), Float(1.4, 2), '')
    raises(ValueError, lambda: comp(sqrt(2).n(2), 1.4, ''))
    assert comp(sqrt(2).n(2), Float(1.4, 3), '') is False


def test_issue_9491():
    assert oo**zoo == nan<|MERGE_RESOLUTION|>--- conflicted
+++ resolved
@@ -5,12 +5,8 @@
                    AlgebraicNumber, simplify)
 from sympy.core.compatibility import long, u
 from sympy.core.power import integer_nthroot
-<<<<<<< HEAD
+from sympy.core.logic import fuzzy_not
 from sympy.core.numbers import (igcd, ilcm, igcdex, seterr,
-=======
-from sympy.core.logic import fuzzy_not
-from sympy.core.numbers import (igcd, ilcm, igcdex, seterr, _intcache,
->>>>>>> feb65e4e
     mpf_norm, comp)
 from mpmath import mpf
 from sympy.utilities.pytest import XFAIL, raises
