from __future__ import print_function, division

from itertools import product

from sympy import Tuple, Add, Mul, Matrix, log, expand, S
from sympy.core.trace import Tr
from sympy.printing.pretty.stringpict import prettyForm
from sympy.physics.quantum.dagger import Dagger
from sympy.physics.quantum.operator import HermitianOperator
from sympy.physics.quantum.represent import represent
from sympy.physics.quantum.matrixutils import numpy_ndarray, scipy_sparse_matrix, to_numpy
from sympy.physics.quantum.tensorproduct import TensorProduct, tensor_product_simp


class Density(HermitianOperator):
    """Density operator for representing mixed states.

    TODO: Density operator support for Qubits

    Parameters
    ==========

    values : tuples/lists
    Each tuple/list should be of form (state, prob) or [state,prob]

    Examples
    ========

    Create a density operator with 2 states represented by Kets.

    >>> from sympy.physics.quantum.state import Ket
    >>> from sympy.physics.quantum.density import Density
    >>> d = Density([Ket(0), 0.5], [Ket(1),0.5])
    >>> d
    'Density'((|0>, 0.5),(|1>, 0.5))

    """
    @classmethod
    def _eval_args(cls, args):
        # call this to qsympify the args
        args = super(Density, cls)._eval_args(args)

        for arg in args:
            # Check if arg is a tuple
            if not (isinstance(arg, Tuple) and len(arg) == 2):
                raise ValueError("Each argument should be of form [state,prob]"
                                 " or ( state, prob )")

        return args

    def states(self):
        """Return list of all states.

        Examples
        ========

        >>> from sympy.physics.quantum.state import Ket
        >>> from sympy.physics.quantum.density import Density
        >>> d = Density([Ket(0), 0.5], [Ket(1),0.5])
        >>> d.states()
        (|0>, |1>)

        """
        return Tuple(*[arg[0] for arg in self.args])

    def probs(self):
        """Return list of all probabilities.

        Examples
        ========

        >>> from sympy.physics.quantum.state import Ket
        >>> from sympy.physics.quantum.density import Density
        >>> d = Density([Ket(0), 0.5], [Ket(1),0.5])
        >>> d.probs()
        (0.5, 0.5)

        """
        return Tuple(*[arg[1] for arg in self.args])

    def get_state(self, index):
        """Return specific state by index.

        Parameters
        ==========

        index : index of state to be returned

        Examples
        ========

        >>> from sympy.physics.quantum.state import Ket
        >>> from sympy.physics.quantum.density import Density
        >>> d = Density([Ket(0), 0.5], [Ket(1),0.5])
        >>> d.states()[1]
        |1>

        """
        state = self.args[index][0]
        return state

    def get_prob(self, index):
        """Return probability of specific state by index.

        Parameters
        ===========

        index : index of states whose probability is returned.

        Examples
        ========

        >>> from sympy.physics.quantum.state import Ket
        >>> from sympy.physics.quantum.density import Density
        >>> d = Density([Ket(0), 0.5], [Ket(1),0.5])
        >>> d.probs()[1]
        0.500000000000000

        """
        prob = self.args[index][1]
        return prob

    def apply_op(self, op):
        """op will operate on each individual state.

        Parameters
        ==========

        op : Operator

        Examples
        ========

        >>> from sympy.physics.quantum.state import Ket
        >>> from sympy.physics.quantum.density import Density
        >>> from sympy.physics.quantum.operator import Operator
        >>> A = Operator('A')
        >>> d = Density([Ket(0), 0.5], [Ket(1),0.5])
        >>> d.apply_op(A)
        'Density'((A*|0>, 0.5),(A*|1>, 0.5))

        """
        new_args = [(op * state, prob) for (state, prob) in self.args]
        return Density(*new_args)

    def doit(self, **hints):
        """Expand the density operator into an outer product format.

        Examples
        ========

        >>> from sympy.physics.quantum.state import Ket
        >>> from sympy.physics.quantum.density import Density
        >>> from sympy.physics.quantum.operator import Operator
        >>> A = Operator('A')
        >>> d = Density([Ket(0), 0.5], [Ket(1),0.5])
        >>> d.doit()
        0.5*|0><0| + 0.5*|1><1|

        """

        terms = []
        for (state, prob) in self.args:
            state = state.expand()  # needed to break up (a+b)*c
            if (isinstance(state, Add)):
                for arg in product(state.args, repeat=2):
                    terms.append(prob *
                                 self._generate_outer_prod(arg[0], arg[1]))
            else:
                terms.append(prob * self._generate_outer_prod(state, state))

        return Add(*terms)

    def _generate_outer_prod(self, arg1, arg2):
        c_part1, nc_part1 = arg1.args_cnc()
        c_part2, nc_part2 = arg2.args_cnc()

        if (len(nc_part1) == 0 or len(nc_part2) == 0):
            raise ValueError('Atleast one-pair of'
                             ' Non-commutative instance required'
                             ' for outer product.')

        # Muls of Tensor Products should be expanded
        # before this function is called
        if (isinstance(nc_part1[0], TensorProduct) and len(nc_part1) == 1
                and len(nc_part2) == 1):
            op = tensor_product_simp(nc_part1[0] * Dagger(nc_part2[0]))
        else:
            op = Mul(*nc_part1) * Dagger(Mul(*nc_part2))

        return Mul(*c_part1) * Mul(*c_part2) * op

    def _represent(self, **options):
        return represent(self.doit(), **options)

    def _print_operator_name_latex(self, printer, *args):
        return printer._print(r'\rho', *args)

    def _print_operator_name_pretty(self, printer, *args):
        return prettyForm('\N{GREEK SMALL LETTER RHO}')

    def _eval_trace(self, **kwargs):
        indices = kwargs.get('indices', [])
        return Tr(self.doit(), indices).doit()

    def entropy(self):
        """ Compute the entropy of a density matrix.

        Refer to density.entropy() method  for examples.
        """
        return entropy(self)


def entropy(density):
    """Compute the entropy of a matrix/density object.

    This computes -Tr(density*ln(density)) using the eigenvalue decomposition
    of density, which is given as either a Density instance or a matrix
    (numpy.ndarray, sympy.Matrix or scipy.sparse).

    Parameters
    ==========

    density : density matrix of type Density, sympy matrix,
    scipy.sparse or numpy.ndarray

    Examples
    ========

    >>> from sympy.physics.quantum.density import Density, entropy
    >>> from sympy.physics.quantum.represent import represent
    >>> from sympy.physics.quantum.matrixutils import scipy_sparse_matrix
    >>> from sympy.physics.quantum.spin import JzKet, Jz
    >>> from sympy import S, log
    >>> up = JzKet(S(1)/2,S(1)/2)
    >>> down = JzKet(S(1)/2,-S(1)/2)
    >>> d = Density((up,S(1)/2),(down,S(1)/2))
    >>> entropy(d)
    log(2)/2

    """
    if isinstance(density, Density):
        density = represent(density)  # represent in Matrix

    if isinstance(density, scipy_sparse_matrix):
        density = to_numpy(density)

    if isinstance(density, Matrix):
        eigvals = density.eigenvals().keys()
        return expand(-sum(e*log(e) for e in eigvals))
    elif isinstance(density, numpy_ndarray):
        import numpy as np
        eigvals = np.linalg.eigvals(density)
        return -np.sum(eigvals*np.log(eigvals))
    else:
        raise ValueError(
            "numpy.ndarray, scipy.sparse or sympy matrix expected")


def fidelity(state1, state2):
    """ Computes the fidelity [1]_ between two quantum states

    The arguments provided to this function should be a square matrix or a
    Density object. If it is a square matrix, it is assumed to be diagonalizable.

    Parameters
    ==========

    state1, state2 : a density matrix or Matrix


    Examples
    ========

    >>> from sympy import S, sqrt
    >>> from sympy.physics.quantum.dagger import Dagger
    >>> from sympy.physics.quantum.spin import JzKet
    >>> from sympy.physics.quantum.density import Density, fidelity
    >>> from sympy.physics.quantum.represent import represent
    >>>
    >>> up = JzKet(S(1)/2,S(1)/2)
    >>> down = JzKet(S(1)/2,-S(1)/2)
    >>> amp = 1/sqrt(2)
    >>> updown = (amp*up) + (amp*down)
    >>>
    >>> # represent turns Kets into matrices
    >>> up_dm = represent(up*Dagger(up))
    >>> down_dm = represent(down*Dagger(down))
    >>> updown_dm = represent(updown*Dagger(updown))
    >>>
    >>> fidelity(up_dm, up_dm)
    1
    >>> fidelity(up_dm, down_dm) #orthogonal states
    0
    >>> fidelity(up_dm, updown_dm).evalf().round(3)
    0.707

    References
    ==========

    .. [1] https://en.wikipedia.org/wiki/Fidelity_of_quantum_states

    """
    state1 = represent(state1) if isinstance(state1, Density) else state1
    state2 = represent(state2) if isinstance(state2, Density) else state2

    if (not isinstance(state1, Matrix) or not isinstance(state2, Matrix)):
        raise ValueError("state1 and state2 must be of type Density or Matrix "
                         "received type=%s for state1 and type=%s for state2" %
                         (type(state1), type(state2)))

    if state1.shape != state2.shape and state1.is_square:
        raise ValueError("The dimensions of both args should be equal and the "
                         "matrix obtained should be a square matrix")

<<<<<<< HEAD
    sqrt_state1 = state1**Rational(1, 2)
    return Tr((sqrt_state1*state2*sqrt_state1)**Rational(1, 2)).doit()
=======
    sqrt_state1 = state1**S.Half
    return Tr((sqrt_state1 * state2 * sqrt_state1)**S.Half).doit()
>>>>>>> cebe3719
<|MERGE_RESOLUTION|>--- conflicted
+++ resolved
@@ -304,7 +304,7 @@
     state1 = represent(state1) if isinstance(state1, Density) else state1
     state2 = represent(state2) if isinstance(state2, Density) else state2
 
-    if (not isinstance(state1, Matrix) or not isinstance(state2, Matrix)):
+    if not isinstance(state1, Matrix) or not isinstance(state2, Matrix):
         raise ValueError("state1 and state2 must be of type Density or Matrix "
                          "received type=%s for state1 and type=%s for state2" %
                          (type(state1), type(state2)))
@@ -313,10 +313,5 @@
         raise ValueError("The dimensions of both args should be equal and the "
                          "matrix obtained should be a square matrix")
 
-<<<<<<< HEAD
-    sqrt_state1 = state1**Rational(1, 2)
-    return Tr((sqrt_state1*state2*sqrt_state1)**Rational(1, 2)).doit()
-=======
     sqrt_state1 = state1**S.Half
     return Tr((sqrt_state1 * state2 * sqrt_state1)**S.Half).doit()
->>>>>>> cebe3719
