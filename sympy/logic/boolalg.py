"""Boolean algebra module for SymPy"""
from __future__ import print_function, division

from collections import defaultdict
from itertools import product

from sympy.core.basic import Basic
from sympy.core.cache import cacheit
from sympy.core.numbers import Number
from sympy.core.decorators import deprecated
from sympy.core.operations import LatticeOp, AssocOp
from sympy.core.function import Application
from sympy.core.compatibility import ordered, xrange, with_metaclass
from sympy.core.sympify import converter, _sympify, sympify
from sympy.core.singleton import Singleton, S


class Boolean(Basic):
    """A boolean object is an object for which logic operations make sense."""

    __slots__ = []

    def __and__(self, other):
        """Overloading for & operator"""
        return And(self, other)

    __rand__ = __and__

    def __or__(self, other):
        """Overloading for |"""
        return Or(self, other)

    __ror__ = __or__

    def __invert__(self):
        """Overloading for ~"""
        return Not(self)

    def __rshift__(self, other):
        """Overloading for >>"""
        return Implies(self, other)

    def __lshift__(self, other):
        """Overloading for <<"""
        return Implies(other, self)

    __rrshift__ = __lshift__
    __rlshift__ = __rshift__

    def __xor__(self, other):
        return Xor(self, other)

    __rxor__ = __xor__

<<<<<<< HEAD
# Developer note: There is liable to be some confusion as to when True should
# be used and when S.true should be used in various contexts throughout SymPy.
# An important thing to remember is that sympify(True) returns S.true.  This
# means that for the most part, you can just use True and it will
# automatically be converted to S.true when necessary, similar to how you can
# generally use 1 instead of S.One.

# The rule of thumb is:

#   "If the boolean in question can be replaced by an arbitrary symbolic
#   Boolean, like Or(x, y) or x > 1, use S.true. Otherwise, use True"

# In other words, use S.true only on those contexts where the boolean is being
# used as a symbolic representation of truth.  For example, if the object ends
# up in the .args of any expression, then it must necessarily be S.true
# instead of True, as elements of .args must be Basic.  On the other hand, ==
# is not a symbolic operation in SymPy, since it always returns True or False,
# and does so in terms of structural equality rather than mathematical, so it
# should return True. The assumptions system should use True and False. Aside
# from not satisfying the above rule of thumb, the assumptions system uses a
# three-valued logic (True, False, None), whereas S.true and S.false represent
# a two-valued logic.  When it doubt, use True.

# 2. "S.true == True" is True.

# While "S.true is True" is False, "S.true == True" is True, so if there is
# any doubt over whether a function or expression will return S.true or True,
# just use "==" instead of "is" to do the comparison, and it will work in
# either case.  Finally, for boolean flags, it's better to just use "if x"
# instead of "if x is True". To quote PEP 8:

#     Don't compare boolean values to True or False using ==.

#       Yes:   if greeting:
#       No:    if greeting == True:
#       Worse: if greeting is True:

class BooleanAtom(Boolean):
    """
    Base class of BooleanTrue and BooleanFalse.
    """

class BooleanTrue(with_metaclass(Singleton, BooleanAtom)):
    """
    SymPy version of True.

    The instances of this class are singletonized and can be accessed via
    S.true.

    This is the SymPy version of True, for use in the logic module. The
    primary advantage of using true instead of True is that shorthand boolean
    operations like ~ and >> will work as expected on this class, whereas with
    True they act bitwise on 1. Functions in the logic module will return this
    class when they evaluate to true.

    Examples
    ========

    >>> from sympy import sympify, true, Or
    >>> sympify(True)
    True
    >>> ~true
    False
    >>> ~True
    -2
    >>> Or(True, False)
    True

    See Also
    ========
    sympy.logic.boolalg.BooleanFalse

    """
    def __nonzero__(self):
        return True

    __bool__ = __nonzero__

    def __hash__(self):
        return hash(True)

class BooleanFalse(with_metaclass(Singleton, BooleanAtom)):
    """
    SymPy version of False.

    The instances of this class are singletonized and can be accessed via
    S.false.

    This is the SymPy version of False, for use in the logic module. The
    primary advantage of using false instead of False is that shorthand boolean
    operations like ~ and >> will work as expected on this class, whereas with
    False they act bitwise on 0. Functions in the logic module will return this
    class when they evaluate to false.

    Examples
    ========

    >>> from sympy import sympify, false, Or, true
    >>> sympify(False)
    False
    >>> false >> false
    True
    >>> False >> False
    0
    >>> Or(True, False)
    True

    See Also
    ========
    sympy.logic.boolalg.BooleanTrue

    """
    def __nonzero__(self):
        return False

    __bool__ = __nonzero__

    def __hash__(self):
        return hash(False)

true = BooleanTrue()
false = BooleanFalse()
# We want S.true and S.false to work, rather than S.BooleanTrue and
# S.BooleanFalse, but making the class and instance names the same causes some
# major issues (like the inability to import the class directly from this
# file).
S.true = true
S.false = false

converter[bool] = lambda x: S.true if x else S.false
=======
>>>>>>> 66d82926

class BooleanFunction(Application, Boolean):
    """Boolean function is a function that lives in a boolean space
    It is used as base class for And, Or, Not, etc.
    """
    is_Boolean = True

    def __call__(self, *args):
        return self.func(*[arg(*args) for arg in self.args])

    def _eval_simplify(self, ratio, measure):
        return simplify_logic(self)


class And(LatticeOp, BooleanFunction):
    """
    Logical AND function.

    It evaluates its arguments in order, giving False immediately
    if any of them are False, and True if they are all True.

    Examples
    ========

    >>> from sympy.core import symbols
    >>> from sympy.abc import x, y
    >>> from sympy.logic.boolalg import And
    >>> x & y
    And(x, y)

    Notes
    =====

    The ``&`` operator is provided as a convenience, but note that its use
    here is different from its normal use in Python, which is bitwise
    and. Hence, ``And(a, b)`` and ``a & b`` will return different things if
    ``a`` and ``b`` are integers.

    >>> And(x, y).subs(x, 1)
    y

    """
    zero = false
    identity = true

    @classmethod
    def _new_args_filter(cls, args):
        newargs = []
        for x in args:
            if isinstance(x, Number) or x in (0, 1):
                newargs.append(True if x else False)
            else:
                newargs.append(x)
        return LatticeOp._new_args_filter(newargs, And)


class Or(LatticeOp, BooleanFunction):
    """
    Logical OR function

    It evaluates its arguments in order, giving True immediately
    if any of them are True, and False if they are all False.

    Examples
    ========

    >>> from sympy.core import symbols
    >>> from sympy.abc import x, y
    >>> from sympy.logic.boolalg import Or
    >>> x | y
    Or(x, y)

    Notes
    =====

    The ``|`` operator is provided as a convenience, but note that its use
    here is different from its normal use in Python, which is bitwise
    or. Hence, ``Or(a, b)`` and ``a | b`` will return different things if
    ``a`` and ``b`` are integers.

    >>> Or(x, y).subs(x, 0)
    y

    """
    zero = true
    identity = false

    @classmethod
    def _new_args_filter(cls, args):
        newargs = []
        for x in args:
            if isinstance(x, Number) or x in (0, 1):
                newargs.append(True if x else False)
            else:
                newargs.append(x)
        return LatticeOp._new_args_filter(newargs, Or)


class Not(BooleanFunction):
    """
    Logical Not function (negation)


    Returns True if the statement is False
    Returns False if the statement is True

    Examples
    ========

    >>> from sympy.logic.boolalg import Not, And, Or
    >>> from sympy.abc import x
    >>> Not(True)
    False
    >>> Not(False)
    True
    >>> Not(And(True, False))
    True
    >>> Not(Or(True, False))
    False
    >>> Not(And(And(True, x), Or(x, False)))
    Not(x)
    >>> ~x
    Not(x)

    Notes
    =====

    - De Morgan rules are applied automatically.

    - The ``~`` operator is provided as a convenience, but note that its use
      here is different from its normal use in Python, which is bitwise
      not. In particular, ``~a`` and ``Not(a)`` will be different if ``a`` is
      an integer. Furthermore, since bools in Python subclass from ``int``,
      ``~True`` is the same as ``~1`` which is ``-2``, which has a boolean
      value of True.  To avoid this issue, use the SymPy boolean types
      ``true`` and ``false``.

    >>> from sympy import true
    >>> ~True
    -2
    >>> ~true
    False

    """

    is_Not = True

    @classmethod
    def eval(cls, arg):
        if isinstance(arg, Number) or arg in (True, False):
            return false if arg else true
        # apply De Morgan Rules
        if arg.func is And:
            return Or(*[Not(a) for a in arg.args])
        if arg.func is Or:
            return And(*[Not(a) for a in arg.args])
        if arg.func is Not:
            return arg.args[0]


class Xor(BooleanFunction):
    """
    Logical XOR (exclusive OR) function.


    Returns True if an odd number of the arguments are True and the rest are
    False.

    Returns False if an even number of the arguments are True and the rest are
    False.

    Examples
    ========

    >>> from sympy.logic.boolalg import Xor
    >>> from sympy import symbols
    >>> x, y = symbols('x y')
    >>> Xor(True, False)
    True
    >>> Xor(True, True)
    False

    >>> Xor(True, False, True, True, False)
    True
    >>> Xor(True, False, True, False)
    False

    >>> x ^ y
    Or(And(Not(x), y), And(Not(y), x))

    Notes
    =====

    The ``^`` operator is provided as a convenience, but note that its use
    here is different from its normal use in Python, which is bitwise xor. In
    particular, ``a ^ b`` and ``Xor(a, b)`` will be different if ``a`` and
    ``b`` are integers.

    >>> Xor(x, y).subs(y, 0)
    x

    """
    @classmethod
    def eval(cls, *args):
        if not args:
            return false
        args = list(args)
        A = args.pop()
        while args:
            B = args.pop()
            A = Or(And(A, Not(B)), And(Not(A), B))
        return A


class Nand(BooleanFunction):
    """
    Logical NAND function.

    It evaluates its arguments in order, giving True immediately if any
    of them are False, and False if they are all True.

    Returns True if any of the arguments are False
    Returns False if all arguments are True

    Examples
    ========

    >>> from sympy.logic.boolalg import Nand
    >>> from sympy import symbols
    >>> x, y = symbols('x y')
    >>> Nand(False, True)
    True
    >>> Nand(True, True)
    False
    >>> Nand(x, y)
    Or(Not(x), Not(y))

    """
    @classmethod
    def eval(cls, *args):
        return Not(And(*args))


class Nor(BooleanFunction):
    """
    Logical NOR function.

    It evaluates its arguments in order, giving False immediately if any
    of them are True, and True if they are all False.

    Returns False if any argument is True
    Returns True if all arguments are False

    Examples
    ========

    >>> from sympy.logic.boolalg import Nor
    >>> from sympy import symbols
    >>> x, y = symbols('x y')

    >>> Nor(True, False)
    False
    >>> Nor(True, True)
    False
    >>> Nor(False, True)
    False
    >>> Nor(False, False)
    True
    >>> Nor(x, y)
    And(Not(x), Not(y))

    """
    @classmethod
    def eval(cls, *args):
        return Not(Or(*args))


class Implies(BooleanFunction):
    """
    Logical implication.

    A implies B is equivalent to !A v B

    Accepts two Boolean arguments; A and B.
    Returns False if A is True and B is False
    Returns True otherwise.

    Examples
    ========

    >>> from sympy.logic.boolalg import Implies
    >>> from sympy import symbols
    >>> x, y = symbols('x y')

    >>> Implies(True, False)
    False
    >>> Implies(False, False)
    True
    >>> Implies(True, True)
    True
    >>> Implies(False, True)
    True
    >>> x >> y
    Implies(x, y)
    >>> y << x
    Implies(x, y)

    Notes
    =====

    The ``>>`` and ``<<`` operators are provided as a convenience, but note
    that their use here is different from their normal use in Python, which is
    bit shifts. Hence, ``Implies(a, b)`` and ``a >> b`` will return different
    things if ``a`` and ``b`` are integers.  In particular, since Python
    considers ``True`` and ``False`` to be integers, ``True >> True`` will be
    the same as ``1 >> 1``, i.e., 0, which has a truth value of False.  To
    avoid this issue, use the SymPy objects ``true`` and ``false``.

    >>> from sympy import true, false
    >>> True >> False
    1
    >>> true >> false
    False

    """
    @classmethod
    def eval(cls, *args):
        try:
            newargs = []
            for x in args:
                if isinstance(x, Number) or x in (0, 1):
                    newargs.append(True if x else False)
                else:
                    newargs.append(x)
            A, B = newargs
        except ValueError:
            raise ValueError(
                "%d operand(s) used for an Implies "
                "(pairs are required): %s" % (len(args), str(args)))
        if A == True or A == False or B == True or B == False:
            return Or(Not(A), B)
        else:
            return Basic.__new__(cls, *args)


class Equivalent(BooleanFunction):
    """
    Equivalence relation.

    Equivalent(A, B) is True iff A and B are both True or both False

    Returns True if all of the arguments are logically equivalent.
    Returns False otherwise.

    Examples
    ========

    >>> from sympy.logic.boolalg import Equivalent, And
    >>> from sympy.abc import x, y
    >>> Equivalent(False, False, False)
    True
    >>> Equivalent(True, False, False)
    False
    >>> Equivalent(x, And(x, True))
    True
    """
    def __new__(cls, *args, **options):
        args = [_sympify(arg) for arg in args]

        argset = set(args)
        for x in args:
            if isinstance(x, Number) or x in [True, False]: # Includes 0, 1
                argset.discard(x)
                argset.add(True if x else False)
        if len(argset) <= 1:
            return true
        if True in argset:
            argset.discard(True)
            return And(*argset)
        if False in argset:
            argset.discard(False)
            return Nor(*argset)
        _args = frozenset(argset)
        obj = super(Equivalent, cls).__new__(cls, _args)
        obj._argset = _args
        return obj


    @property
    @cacheit
    def args(self):
        return tuple(ordered(self._argset))

class ITE(BooleanFunction):
    """
    If then else clause.

    ITE(A, B, C) evaluates and returns the result of B if A is true
    else it returns the result of C

    Examples
    ========

    >>> from sympy.logic.boolalg import ITE, And, Xor, Or
    >>> from sympy.abc import x, y, z
    >>> ITE(True, False, True)
    False
    >>> ITE(Or(True, False), And(True, True), Xor(True, True))
    True
    >>> ITE(x, y, z)
    Or(And(Not(x), z), And(x, y))
    """
    @classmethod
    def eval(cls, *args):
        args = list(args)
        if len(args) == 3:
            return Or(And(args[0], args[1]), And(Not(args[0]), args[2]))
        raise ValueError("ITE expects 3 arguments, but got %d: %s" %
                         (len(args), str(args)))

### end class definitions. Some useful methods


def conjuncts(expr):
    """Return a list of the conjuncts in the expr s.

    Examples
    ========

    >>> from sympy.logic.boolalg import conjuncts
    >>> from sympy.abc import A, B
    >>> conjuncts(A & B)
    frozenset([A, B])
    >>> conjuncts(A | B)
    frozenset([Or(A, B)])

    """
    return And.make_args(expr)


def disjuncts(expr):
    """Return a list of the disjuncts in the sentence s.

    Examples
    ========

    >>> from sympy.logic.boolalg import disjuncts
    >>> from sympy.abc import A, B
    >>> disjuncts(A | B)
    frozenset([A, B])
    >>> disjuncts(A & B)
    frozenset([And(A, B)])

    """
    return Or.make_args(expr)


def distribute_and_over_or(expr):
    """
    Given a sentence s consisting of conjunctions and disjunctions
    of literals, return an equivalent sentence in CNF.

    Examples
    ========

    >>> from sympy.logic.boolalg import distribute_and_over_or, And, Or, Not
    >>> from sympy.abc import A, B, C
    >>> distribute_and_over_or(Or(A, And(Not(B), Not(C))))
    And(Or(A, Not(B)), Or(A, Not(C)))
    """
    return _distribute((expr, And, Or))


def distribute_or_over_and(expr):
    """
    Given a sentence s consisting of conjunctions and disjunctions
    of literals, return an equivalent sentence in DNF.

    Note that the output is NOT simplified.

    Examples
    ========

    >>> from sympy.logic.boolalg import distribute_or_over_and, And, Or, Not
    >>> from sympy.abc import A, B, C
    >>> distribute_or_over_and(And(Or(Not(A), B), C))
    Or(And(B, C), And(C, Not(A)))
    """
    return _distribute((expr, Or, And))


def _distribute(info):
    """
    Distributes info[1] over info[2] with respect to info[0].
    """
    if info[0].func is info[2]:
        for arg in info[0].args:
            if arg.func is info[1]:
                conj = arg
                break
        else:
            return info[0]
        rest = info[2](*[a for a in info[0].args if a is not conj])
        return info[1](*list(map(_distribute,
            [(info[2](c, rest), info[1], info[2]) for c in conj.args])))
    elif info[0].func is info[1]:
        return info[1](*list(map(_distribute,
            [(x, info[1], info[2]) for x in info[0].args])))
    else:
        return info[0]


def to_cnf(expr, simplify=False):
    """
    Convert a propositional logical sentence s to conjunctive normal form.
    That is, of the form ((A | ~B | ...) & (B | C | ...) & ...)
    If simplify is True, the expr is evaluated to its simplest CNF form.

    Examples
    ========

    >>> from sympy.logic.boolalg import to_cnf
    >>> from sympy.abc import A, B, D
    >>> to_cnf(~(A | B) | D)
    And(Or(D, Not(A)), Or(D, Not(B)))
    >>> to_cnf((A | B) & (A | ~A), True)
    Or(A, B)

    """
    expr = sympify(expr)
    if not isinstance(expr, BooleanFunction):
        return expr

    if simplify:
        return simplify_logic(expr, 'cnf', True)

    # Don't convert unless we have to
    if is_cnf(expr):
        return expr

    expr = eliminate_implications(expr)
    return distribute_and_over_or(expr)


def to_dnf(expr, simplify=False):
    """
    Convert a propositional logical sentence s to disjunctive normal form.
    That is, of the form ((A & ~B & ...) | (B & C & ...) | ...)
    If simplify is True, the expr is evaluated to its simplest DNF form.

    Examples
    ========

    >>> from sympy.logic.boolalg import to_dnf
    >>> from sympy.abc import A, B, C
    >>> to_dnf(B & (A | C))
    Or(And(A, B), And(B, C))
    >>> to_dnf((A & B) | (A & ~B) | (B & C) | (~B & C), True)
    Or(A, C)

    """
    expr = sympify(expr)
    if not isinstance(expr, BooleanFunction):
        return expr

    if simplify:
        return simplify_logic(expr, 'dnf', True)

    # Don't convert unless we have to
    if is_dnf(expr):
        return expr

    expr = eliminate_implications(expr)
    return distribute_or_over_and(expr)


def is_cnf(expr):
    """
    Test whether or not an expression is in conjunctive normal form.

    Examples
    ========

    >>> from sympy.logic.boolalg import is_cnf
    >>> from sympy.abc import A, B, C
    >>> is_cnf(A | B | C)
    True
    >>> is_cnf(A & B & C)
    True
    >>> is_cnf((A & B) | C)
    False

    """
    return _is_form(expr, And, Or)


def is_dnf(expr):
    """
    Test whether or not an expression is in disjunctive normal form.

    Examples
    ========

    >>> from sympy.logic.boolalg import is_dnf
    >>> from sympy.abc import A, B, C
    >>> is_dnf(A | B | C)
    True
    >>> is_dnf(A & B & C)
    True
    >>> is_dnf((A & B) | C)
    True
    >>> is_dnf(A & (B | C))
    False

    """
    return _is_form(expr, Or, And)


def _is_form(expr, function1, function2):
    """
    Test whether or not an expression is of the required form.

    """
    expr = sympify(expr)

    # Special case of an Atom
    if expr.is_Atom:
        return True

    # Special case of a single expression of function2
    if expr.func is function2:
        for lit in expr.args:
            if lit.func is Not:
                if not lit.args[0].is_Atom:
                    return False
            else:
                if not lit.is_Atom:
                    return False
        return True

    # Special case of a single negation
    if expr.func is Not:
        if not expr.args[0].is_Atom:
            return False

    if expr.func is not function1:
        return False

    for cls in expr.args:
        if cls.is_Atom:
            continue
        if cls.func is Not:
            if not cls.args[0].is_Atom:
                return False
        elif cls.func is not function2:
            return False
        for lit in cls.args:
            if lit.func is Not:
                if not lit.args[0].is_Atom:
                    return False
            else:
                if not lit.is_Atom:
                    return False

    return True


def eliminate_implications(expr):
    """
    Change >>, <<, and Equivalent into &, |, and ~. That is, return an
    expression that is equivalent to s, but has only &, |, and ~ as logical
    operators.

    Examples
    ========

    >>> from sympy.logic.boolalg import Implies, Equivalent, \
         eliminate_implications
    >>> from sympy.abc import A, B, C
    >>> eliminate_implications(Implies(A, B))
    Or(B, Not(A))
    >>> eliminate_implications(Equivalent(A, B))
    And(Or(A, Not(B)), Or(B, Not(A)))
    """
    expr = sympify(expr)
    if expr.is_Atom:
        return expr  # (Atoms are unchanged.)
    args = list(map(eliminate_implications, expr.args))
    if expr.func is Implies:
        a, b = args[0], args[-1]
        return (~a) | b
    elif expr.func is Equivalent:
        a, b = args[0], args[-1]
        return (a | Not(b)) & (b | Not(a))
    else:
        return expr.func(*args)


@deprecated(
    useinstead="sympify", issue=3451, deprecated_since_version="0.7.3")
def compile_rule(s):
    """
    Transforms a rule into a SymPy expression
    A rule is a string of the form "symbol1 & symbol2 | ..."

    Note: This function is deprecated.  Use sympify() instead.

    """
    import re
    return sympify(re.sub(r'([a-zA-Z_][a-zA-Z0-9_]*)', r'Symbol("\1")', s))


def to_int_repr(clauses, symbols):
    """
    Takes clauses in CNF format and puts them into an integer representation.

    Examples
    ========

    >>> from sympy.logic.boolalg import to_int_repr
    >>> from sympy.abc import x, y
    >>> to_int_repr([x | y, y], [x, y]) == [set([1, 2]), set([2])]
    True

    """

    # Convert the symbol list into a dict
    symbols = dict(list(zip(symbols, list(xrange(1, len(symbols) + 1)))))

    def append_symbol(arg, symbols):
        if arg.func is Not:
            return -symbols[arg.args[0]]
        else:
            return symbols[arg]

    return [set(append_symbol(arg, symbols) for arg in Or.make_args(c))
            for c in clauses]


def _check_pair(minterm1, minterm2):
    """
    Checks if a pair of minterms differs by only one bit. If yes, returns
    index, else returns -1.
    """
    index = -1
    for x, (i, j) in enumerate(zip(minterm1, minterm2)):
        if i != j:
            if index == -1:
                index = x
            else:
                return -1
    return index


def _convert_to_varsSOP(minterm, variables):
    """
    Converts a term in the expansion of a function from binary to it's
    variable form (for SOP).
    """
    temp = []
    for i, m in enumerate(minterm):
        if m == 0:
            temp.append(Not(variables[i]))
        elif m == 1:
            temp.append(variables[i])
        else:
            pass  # ignore the 3s
    return And(*temp)


def _convert_to_varsPOS(maxterm, variables):
    """
    Converts a term in the expansion of a function from binary to it's
    variable form (for POS).
    """
    temp = []
    for i, m in enumerate(maxterm):
        if m == 1:
            temp.append(Not(variables[i]))
        elif m == 0:
            temp.append(variables[i])
        else:
            pass  # ignore the 3s
    return Or(*temp)


def _simplified_pairs(terms):
    """
    Reduces a set of minterms, if possible, to a simplified set of minterms
    with one less variable in the terms using QM method.
    """
    simplified_terms = []
    todo = list(range(len(terms)))
    for i, ti in enumerate(terms[:-1]):
        for j_i, tj in enumerate(terms[(i + 1):]):
            index = _check_pair(ti, tj)
            if index != -1:
                todo[i] = todo[j_i + i + 1] = None
                newterm = ti[:]
                newterm[index] = 3
                if newterm not in simplified_terms:
                    simplified_terms.append(newterm)
    simplified_terms.extend(
        [terms[i] for i in [_ for _ in todo if _ is not None]])
    return simplified_terms


def _compare_term(minterm, term):
    """
    Return True if a binary term is satisfied by the given term. Used
    for recognizing prime implicants.
    """
    for i, x in enumerate(term):
        if x != 3 and x != minterm[i]:
            return False
    return True


def _rem_redundancy(l1, terms):
    """
    After the truth table has been sufficiently simplified, use the prime
    implicant table method to recognize and eliminate redundant pairs,
    and return the essential arguments.
    """
    essential = []
    for x in terms:
        temporary = []
        for y in l1:
            if _compare_term(x, y):
                temporary.append(y)
        if len(temporary) == 1:
            if temporary[0] not in essential:
                essential.append(temporary[0])
    for x in terms:
        for y in essential:
            if _compare_term(x, y):
                break
        else:
            for z in l1:
                if _compare_term(x, z):
                    if z not in essential:
                        essential.append(z)
                    break

    return essential


def SOPform(variables, minterms, dontcares=None):
    """
    The SOPform function uses simplified_pairs and a redundant group-
    eliminating algorithm to convert the list of all input combos that
    generate '1' (the minterms) into the smallest Sum of Products form.

    The variables must be given as the first argument.

    Return a logical Or function (i.e., the "sum of products" or "SOP"
    form) that gives the desired outcome. If there are inputs that can
    be ignored, pass them as a list, too.

    The result will be one of the (perhaps many) functions that satisfy
    the conditions.

    Examples
    ========

    >>> from sympy.logic import SOPform
    >>> minterms = [[0, 0, 0, 1], [0, 0, 1, 1],
    ...             [0, 1, 1, 1], [1, 0, 1, 1], [1, 1, 1, 1]]
    >>> dontcares = [[0, 0, 0, 0], [0, 0, 1, 0], [0, 1, 0, 1]]
    >>> SOPform(['w','x','y','z'], minterms, dontcares)
    Or(And(Not(w), z), And(y, z))

    References
    ==========

    .. [1] en.wikipedia.org/wiki/Quine-McCluskey_algorithm

    """
    from sympy.core.symbol import Symbol

    variables = [sympify(v) for v in variables]
    if minterms == []:
        return false

    minterms = [list(i) for i in minterms]
    dontcares = [list(i) for i in (dontcares or [])]
    for d in dontcares:
        if d in minterms:
            raise ValueError('%s in minterms is also in dontcares' % d)

    old = None
    new = minterms + dontcares
    while new != old:
        old = new
        new = _simplified_pairs(old)
    essential = _rem_redundancy(new, minterms)
    return Or(*[_convert_to_varsSOP(x, variables) for x in essential])


def POSform(variables, minterms, dontcares=None):
    """
    The POSform function uses simplified_pairs and a redundant-group
    eliminating algorithm to convert the list of all input combinations
    that generate '1' (the minterms) into the smallest Product of Sums form.

    The variables must be given as the first argument.

    Return a logical And function (i.e., the "product of sums" or "POS"
    form) that gives the desired outcome. If there are inputs that can
    be ignored, pass them as a list, too.

    The result will be one of the (perhaps many) functions that satisfy
    the conditions.

    Examples
    ========

    >>> from sympy.logic import POSform
    >>> minterms = [[0, 0, 0, 1], [0, 0, 1, 1], [0, 1, 1, 1],
    ...             [1, 0, 1, 1], [1, 1, 1, 1]]
    >>> dontcares = [[0, 0, 0, 0], [0, 0, 1, 0], [0, 1, 0, 1]]
    >>> POSform(['w','x','y','z'], minterms, dontcares)
    And(Or(Not(w), y), z)

    References
    ==========

    .. [1] en.wikipedia.org/wiki/Quine-McCluskey_algorithm

    """
    from sympy.core.symbol import Symbol

    variables = [sympify(v) for v in variables]
    if minterms == []:
        return false

    minterms = [list(i) for i in minterms]
    dontcares = [list(i) for i in (dontcares or [])]
    for d in dontcares:
        if d in minterms:
            raise ValueError('%s in minterms is also in dontcares' % d)

    maxterms = []
    for t in product([0, 1], repeat=len(variables)):
        t = list(t)
        if (t not in minterms) and (t not in dontcares):
            maxterms.append(t)
    old = None
    new = maxterms + dontcares
    while new != old:
        old = new
        new = _simplified_pairs(old)
    essential = _rem_redundancy(new, maxterms)
    return And(*[_convert_to_varsPOS(x, variables) for x in essential])


def _find_predicates(expr):
    """Helper to find logical predicates in BooleanFunctions.

    A logical predicate is defined here as anything within a BooleanFunction
    that is not a BooleanFunction itself.

    """
    if not isinstance(expr, BooleanFunction):
        return set([expr])
    return set.union(*(_find_predicates(i) for i in expr.args))


def simplify_logic(expr, form=None, deep=True):
    """
    This function simplifies a boolean function to its
    simplified version in SOP or POS form. The return type is an
    Or or And object in SymPy. The input can be a string or a boolean
    expression.
    form can be 'cnf' or 'dnf' or None. If its 'cnf' or 'dnf' the simplest
    expression in the corresponding normal form is returned. If form is
    None, the answer is returned according to the form with lesser number
    of args (CNF by default)
    The optional parameter deep indicates whether to
    recursively simplify any non-boolean-functions contained within the
    input.

    Examples
    ========

    >>> from sympy.logic import simplify_logic
    >>> from sympy.abc import x, y, z
    >>> from sympy import S
    >>> b = '(~x & ~y & ~z) | ( ~x & ~y & z)'
    >>> simplify_logic(b)
    And(Not(x), Not(y))

    >>> S(b)
    Or(And(Not(x), Not(y), Not(z)), And(Not(x), Not(y), z))
    >>> simplify_logic(_)
    And(Not(x), Not(y))

    """

    if form == 'cnf' or form == 'dnf' or form is None:
        expr = sympify(expr)
        if not isinstance(expr, BooleanFunction):
            return expr
        variables = _find_predicates(expr)
        truthtable = []
        for t in product([0, 1], repeat=len(variables)):
            t = list(t)
            if expr.xreplace(dict(zip(variables, t))) == True:
                truthtable.append(t)
        if deep:
            from sympy.simplify.simplify import simplify
            variables = [simplify(v) for v in variables]
        if form == 'dnf' or \
           (form is None and len(truthtable) >= (2 ** (len(variables) - 1))):
            return SOPform(variables, truthtable)
        elif form == 'cnf' or form is None:
            return POSform(variables, truthtable)
    else:
        raise ValueError("form can be cnf or dnf only")


def _finger(eq):
    """
    Assign a 5-item fingerprint to each symbol in the equation:
    [
    # of times it appeared as a Symbol,
    # of times it appeared as a Not(symbol),
    # of times it appeared as a Symbol in an And or Or,
    # of times it appeared as a Not(Symbol) in an And or Or,
    sum of the number of arguments with which it appeared,
    counting Symbol as 1 and Not(Symbol) as 2
    ]

    >>> from sympy.logic.boolalg import _finger as finger
    >>> from sympy import And, Or, Not
    >>> from sympy.abc import a, b, x, y
    >>> eq = Or(And(Not(y), a), And(Not(y), b), And(x, y))
    >>> dict(finger(eq))
    {(0, 0, 1, 0, 2): [x], (0, 0, 1, 0, 3): [a, b], (0, 0, 1, 2, 8): [y]}

    So y and x have unique fingerprints, but a and b do not.
    """
    f = eq.free_symbols
    d = dict(list(zip(f, [[0] * 5 for fi in f])))
    for a in eq.args:
        if a.is_Symbol:
            d[a][0] += 1
        elif a.is_Not:
            d[a.args[0]][1] += 1
        else:
            o = len(a.args) + sum(ai.func is Not for ai in a.args)
            for ai in a.args:
                if ai.is_Symbol:
                    d[ai][2] += 1
                    d[ai][-1] += o
                else:
                    d[ai.args[0]][3] += 1
                    d[ai.args[0]][-1] += o
    inv = defaultdict(list)
    for k, v in ordered(iter(d.items())):
        inv[tuple(v)].append(k)
    return inv


def bool_map(bool1, bool2):
    """
    Return the simplified version of bool1, and the mapping of variables
    that makes the two expressions bool1 and bool2 represent the same
    logical behaviour for some correspondence between the variables
    of each.
    If more than one mappings of this sort exist, one of them
    is returned.
    For example, And(x, y) is logically equivalent to And(a, b) for
    the mapping {x: a, y:b} or {x: b, y:a}.
    If no such mapping exists, return False.

    Examples
    ========

    >>> from sympy import SOPform, bool_map, Or, And, Not, Xor
    >>> from sympy.abc import w, x, y, z, a, b, c, d
    >>> function1 = SOPform(['x','z','y'],[[1, 0, 1], [0, 0, 1]])
    >>> function2 = SOPform(['a','b','c'],[[1, 0, 1], [1, 0, 0]])
    >>> bool_map(function1, function2)
    (And(Not(z), y), {y: a, z: b})

    The results are not necessarily unique, but they are canonical. Here,
    ``(w, z)`` could be ``(a, d)`` or ``(d, a)``:

    >>> eq =  Or(And(Not(y), w), And(Not(y), z), And(x, y))
    >>> eq2 = Or(And(Not(c), a), And(Not(c), d), And(b, c))
    >>> bool_map(eq, eq2)
    (Or(And(Not(y), w), And(Not(y), z), And(x, y)), {w: a, x: b, y: c, z: d})
    >>> eq = And(Xor(a, b), c, And(c,d))
    >>> bool_map(eq, eq.subs(c, x))
    (And(Or(Not(a), Not(b)), Or(a, b), c, d), {a: a, b: b, c: d, d: x})

    """

    def match(function1, function2):
        """Return the mapping that equates variables between two
        simplified boolean expressions if possible.

        By "simplified" we mean that a function has been denested
        and is either an And (or an Or) whose arguments are either
        symbols (x), negated symbols (Not(x)), or Or (or an And) whose
        arguments are only symbols or negated symbols. For example,
        And(x, Not(y), Or(w, Not(z))).

        Basic.match is not robust enough (see issue 1736) so this is
        a workaround that is valid for simplified boolean expressions
        """

        # do some quick checks
        if function1.__class__ != function2.__class__:
            return None
        if len(function1.args) != len(function2.args):
            return None
        if function1.is_Symbol:
            return {function1: function2}

        # get the fingerprint dictionaries
        f1 = _finger(function1)
        f2 = _finger(function2)

        # more quick checks
        if len(f1) != len(f2):
            return False

        # assemble the match dictionary if possible
        matchdict = {}
        for k in f1.keys():
            if k not in f2:
                return False
            if len(f1[k]) != len(f2[k]):
                return False
            for i, x in enumerate(f1[k]):
                matchdict[x] = f2[k][i]
        return matchdict

    a = simplify_logic(bool1)
    b = simplify_logic(bool2)
    m = match(a, b)
    if m:
        return a, m
    return m is not None


@deprecated(
    useinstead="bool_map", issue=4098, deprecated_since_version="0.7.4")
def bool_equal(bool1, bool2, info=False):
    """Return True if the two expressions represent the same logical
    behaviour for some correspondence between the variables of each
    (which may be different). For example, And(x, y) is logically
    equivalent to And(a, b) for {x: a, y: b} (or vice versa). If the
    mapping is desired, then set ``info`` to True and the simplified
    form of the functions and mapping of variables will be returned.
    """

    mapping = bool_map(bool1, bool2)
    if not mapping:
        return False
    if info:
        return mapping
    return True<|MERGE_RESOLUTION|>--- conflicted
+++ resolved
@@ -52,7 +52,6 @@
 
     __rxor__ = __xor__
 
-<<<<<<< HEAD
 # Developer note: There is liable to be some confusion as to when True should
 # be used and when S.true should be used in various contexts throughout SymPy.
 # An important thing to remember is that sympify(True) returns S.true.  This
@@ -183,8 +182,6 @@
 S.false = false
 
 converter[bool] = lambda x: S.true if x else S.false
-=======
->>>>>>> 66d82926
 
 class BooleanFunction(Application, Boolean):
     """Boolean function is a function that lives in a boolean space
