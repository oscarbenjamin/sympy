--- conflicted
+++ resolved
@@ -1004,18 +1004,6 @@
     raises(TypeError, lambda: M*v)
     raises(TypeError, lambda: v*M)
 
-<<<<<<< HEAD
-def test_issue_10589():
-    x, y, z = symbols("x, y z")
-    M1 = Matrix([x, y, z])
-    M1 = M1.subs(zip([x, y, z], [1, 2, 3]))
-    assert M1 == Matrix([[1], [2], [3]])
-
-    M2 = Matrix([[x, x, x, x, x], [x, x, x, x, x], [x, x, x, x, x]])
-    M2 = M2.subs(zip([x], [1]))
-    assert M2 == Matrix([[1, 1, 1, 1, 1], [1, 1, 1, 1, 1], [1, 1, 1, 1, 1]])
-=======
-
 def test_companion():
     x = Symbol('x')
     y = Symbol('y')
@@ -1030,4 +1018,13 @@
         Matrix([[0, -c0], [1, -c1]])
     assert Matrix.companion(Poly([1, c2, c1, c0], x)) == \
         Matrix([[0, 0, -c0], [1, 0, -c1], [0, 1, -c2]])
->>>>>>> 6adabb3d
+
+def test_issue_10589():
+    x, y, z = symbols("x, y z")
+    M1 = Matrix([x, y, z])
+    M1 = M1.subs(zip([x, y, z], [1, 2, 3]))
+    assert M1 == Matrix([[1], [2], [3]])
+
+    M2 = Matrix([[x, x, x, x, x], [x, x, x, x, x], [x, x, x, x, x]])
+    M2 = M2.subs(zip([x], [1]))
+    assert M2 == Matrix([[1, 1, 1, 1, 1], [1, 1, 1, 1, 1], [1, 1, 1, 1, 1]])